--- conflicted
+++ resolved
@@ -21,7 +21,6 @@
 #include <iostream>
 #include <fstream>
 #include <cstdlib>
-//#include <TROOT.h>
 
 // Globally defined instance of the options object
 QwOptions gQwOptions;
@@ -29,10 +28,7 @@
 // Qweak headers
 #include "QwLog.h"
 #include "QwParameterFile.h"
-<<<<<<< HEAD
-=======
 #include "gitinfo.hh"
->>>>>>> ab5e924f
 
 // Qweak objects with default options
 #include "QwSubsystemArray.h"
@@ -323,10 +319,7 @@
 #endif
 
   QwMessage << "\n Qweak Analysis Framework : " << fArgv[0] << QwLog::endl;
-<<<<<<< HEAD
-=======
   QwMessage << " * GIT info: " << gGitInfoStr << QwLog::endl;
->>>>>>> ab5e924f
   //  QwMessage << " * Revision: " << QWANA_SVN_REVISION << QwLog::endl;
   //  QwMessage << " * URL: " << QWANA_SVN_URL << QwLog::endl;
   //  QwMessage << " * Last Changed Rev: " << QWANA_SVN_LASTCHANGEDREVISION << QwLog::endl;
