
#include "QwF1TDContainer.h"

#include "QwColor.h"
#include "QwLog.h"

#include "TROOT.h"
#include "TFile.h"


/**
 *  \file   QwF1TDContainer.cc
 *  \brief  
 *  \author jhlee@jlab.org
 *  \date   Tuesday, September 14 23:04:36 EDT 2010
 */

//
//
//
//  QwF1TDC
//
//
//
//


const Int_t QwF1TDC::fWordsPerBuffer = 16;
const Int_t QwF1TDC::fMaxF1TDCChannelNumber = 64;

// prefare when I decide to use Stream...
//
// QwF1TDC::QwF1TDC()
// {
//   fROC                 = -1;
//   fSlot                = -1;

//   fChannelNumber       = 0;

//   fF1TDC_refcnt        = 0;
//   fF1TDC_hsdiv         = 0;
//   fF1TDC_refclkdiv     = 0;
//   fF1TDC_trigwin       = 0;
//   fF1TDC_triglat       = 0;
  
//   fF1TDC_tframe_ns     = 0.0;
//   fF1TDC_full_range_ns = 0.0;
//   fF1TDC_window_ns     = 0.0;
//   fF1TDC_latency_ns    = 0.0;
//   fF1TDC_resolution_ns = 0.0;
  
//   fF1TDC_t_offset      = 0.0;

//   fF1TDC_SEU_counter   = NULL;
//   fF1TDC_EMM_counter   = NULL;
//   fF1TDC_SYN_counter   = NULL;
//   fF1TDC_TFO_counter   = NULL;

//   fF1TDC_RLF_counter   = NULL;
//   fF1TDC_HFO_counter   = NULL;
//   fF1TDC_OFO_counter   = NULL;

//   fF1TDC_FDF_counter   = NULL;
//   fF1TDC_S30_counter   = NULL;


//   fReferenceSignals    = NULL;

//   fReferenceSlotFlag   = false;
//   fF1TDCNormResFlag    = true;
//   fF1TDCSyncFlag       = true;

//   fF1TDCFactor         = 0.0;

//   fF1TDCIndex          = -1;
//   fF1BankIndex         = -1;

//   fBuffer = NULL;

// }

QwF1TDC::QwF1TDC()
{
  fROC                 = -1;
  fSlot                = -1;

  fChannelNumber       = 0;

  fF1TDC_refcnt        = 0;
  fF1TDC_hsdiv         = 0;
  fF1TDC_refclkdiv     = 0;
  fF1TDC_trigwin       = 0;
  fF1TDC_triglat       = 0;
  
  fF1TDC_tframe_ns     = 0.0;
  fF1TDC_full_range_ns = 0.0;
  fF1TDC_window_ns     = 0.0;
  fF1TDC_latency_ns    = 0.0;
  fF1TDC_resolution_ns = 0.0;
  
  fF1TDC_t_offset      = 0.0;

  fF1TDC_SEU_counter = new UInt_t[fMaxF1TDCChannelNumber];
  fF1TDC_EMM_counter = new UInt_t[fMaxF1TDCChannelNumber];
  fF1TDC_SYN_counter = new UInt_t[fMaxF1TDCChannelNumber];
  fF1TDC_TFO_counter = new UInt_t[fMaxF1TDCChannelNumber];

  fF1TDC_RLF_counter = new UInt_t[fMaxF1TDCChannelNumber];
  fF1TDC_HFO_counter = new UInt_t[fMaxF1TDCChannelNumber];
  fF1TDC_OFO_counter = new UInt_t[fMaxF1TDCChannelNumber];

  fF1TDC_FDF_counter = new UInt_t[fMaxF1TDCChannelNumber];
  fF1TDC_S30_counter = new UInt_t[fMaxF1TDCChannelNumber];

  fF1TDC_RFM_counter = 0;

  fReferenceSignals    = NULL;

  fReferenceSlotFlag   = false;
  fF1TDCNormResFlag    = true;
  fF1TDCSyncFlag       = true;

  fF1TDCFactor         = 0.0;

  fF1TDCIndex          = -1;
  fF1BankIndex         = -1;

  fBuffer = new UInt_t[fWordsPerBuffer];

  ResetCounters();
}



QwF1TDC::QwF1TDC(const Int_t roc, const Int_t slot)
{
  fROC                 = roc;
  // fROCIndex            = -1;
  fSlot                = slot;

  fChannelNumber       = 0;

  fF1TDC_refcnt        = 0;
  fF1TDC_hsdiv         = 0;
  fF1TDC_refclkdiv     = 0;
  fF1TDC_trigwin       = 0;
  fF1TDC_triglat       = 0;
  
  fF1TDC_tframe_ns     = 0.0;
  fF1TDC_full_range_ns = 0.0;
  fF1TDC_window_ns     = 0.0;
  fF1TDC_latency_ns    = 0.0;
  fF1TDC_resolution_ns = 0.0;

  fF1TDC_t_offset      = 0.0;

  fF1TDC_SEU_counter = new UInt_t[fMaxF1TDCChannelNumber];
  fF1TDC_EMM_counter = new UInt_t[fMaxF1TDCChannelNumber];
  fF1TDC_SYN_counter = new UInt_t[fMaxF1TDCChannelNumber];
  fF1TDC_TFO_counter = new UInt_t[fMaxF1TDCChannelNumber];

  fF1TDC_RLF_counter = new UInt_t[fMaxF1TDCChannelNumber];
  fF1TDC_HFO_counter = new UInt_t[fMaxF1TDCChannelNumber];
  fF1TDC_OFO_counter = new UInt_t[fMaxF1TDCChannelNumber];

  fF1TDC_FDF_counter = new UInt_t[fMaxF1TDCChannelNumber];
  fF1TDC_S30_counter = new UInt_t[fMaxF1TDCChannelNumber];

  fF1TDC_RFM_counter = 0;

  fReferenceSignals    = NULL;

  fReferenceSlotFlag   = false;
  fF1TDCNormResFlag    = true;
  fF1TDCSyncFlag       = true;

  fF1TDCFactor         = 0.0;

  fF1TDCIndex          = -1;
  fF1BankIndex         = -1;

  fBuffer = new UInt_t[fWordsPerBuffer];
 
  ResetCounters();
}


QwF1TDC::~QwF1TDC()
{
  delete [] fBuffer;
  delete [] fReferenceSignals;
  //delete [] fF1TDCReferenceChannels;
  delete [] fF1TDC_SEU_counter;
  delete [] fF1TDC_EMM_counter;
  delete [] fF1TDC_SYN_counter;
  delete [] fF1TDC_TFO_counter;

  delete [] fF1TDC_RLF_counter;
  delete [] fF1TDC_HFO_counter;
  delete [] fF1TDC_OFO_counter;

  delete [] fF1TDC_FDF_counter;
  delete [] fF1TDC_S30_counter;

}

void
QwF1TDC::SetF1TDCBuffer(UInt_t *buffer, UInt_t num_words)
{
  UInt_t i = 0;
  Int_t j  = 0;
  UInt_t start_index = 0;

  for(i=0; i<num_words; i++ ) {
    if(buffer[i] == (UInt_t) fSlot) start_index = i;
  }


  // reassign buffer with 16 bits trim, because f1 configuration register is 16 bits
  Int_t F1_16Bits = 0xFFFF;
  Int_t F1_9Bits  = 0x01FF;
  
  Double_t buffer_range = (Double_t) F1_16Bits + 1.0;
  Double_t trig_range   = (Double_t) F1_9Bits  + 1.0;

  for(j=0; j<fWordsPerBuffer; j++) {
    // exclude the first buffer, because it contains "slot" number.
    fBuffer[j] = buffer[start_index+1+j] & F1_16Bits; 
  }


  // decide Normal or High Resolution Mode 
  if ( fBuffer[1] & 0x8000 ) {
    fF1TDCFactor = 0.5;
    fF1TDCNormResFlag = false;
  }
  else {
    fF1TDCFactor = 1.0;
    fF1TDCNormResFlag = true;
  }
  

  // check whether Synchronous mode or not
  if( fBuffer[15] & 0x4 ) {
    fF1TDCSyncFlag = true;
  } 
  else {
    fF1TDCSyncFlag = false;
  }
  // calculate resolution_ns or bin_size_ns and full_range_ns
  Double_t f1tdc_internal_reference_clock_ns = 25.0; // 40MHz
  // decide max channel number of F1TDC according to "resolution mode"

  fChannelNumber   = (Int_t) (fF1TDCFactor*fMaxF1TDCChannelNumber);

  // get refcnt and calculate tframe_ns
  fF1TDC_refcnt    = (fBuffer[7]>>6) & 0x1FF;
  fF1TDC_tframe_ns = (Double_t)(f1tdc_internal_reference_clock_ns * (fF1TDC_refcnt +2 ));


  // calculate refclkdiv
  UInt_t exponent = 0;
  exponent = ( fBuffer[10] >> 8 ) & 0x7;
  
  fF1TDC_refclkdiv = 1;
  for(UInt_t ii = 0; ii < exponent; ii++) fF1TDC_refclkdiv = 2 * fF1TDC_refclkdiv;

  // get hsdiv
  fF1TDC_hsdiv = fBuffer[10] & 0xFF;

 
  fF1TDC_resolution_ns = fF1TDCFactor * (f1tdc_internal_reference_clock_ns/152.0) * ( (Double_t) fF1TDC_refclkdiv )/( (Double_t) fF1TDC_hsdiv );
  fF1TDC_full_range_ns = buffer_range * fF1TDC_resolution_ns;

  // get trigwin and triglat
  fF1TDC_trigwin    = fBuffer[8] & F1_16Bits;
  fF1TDC_triglat    = fBuffer[9] & F1_16Bits; 	

  // calculate trigger window_ns and trigger latency_ns
  fF1TDC_window_ns  = ((Double_t)fF1TDC_trigwin) * fF1TDC_resolution_ns / fF1TDCFactor;
  fF1TDC_latency_ns = ((Double_t)fF1TDC_triglat) * fF1TDC_resolution_ns / fF1TDCFactor;

  // calculate trigger resolution_ns
  fF1TDC_trig_resolution_ns = fF1TDC_resolution_ns * 128.0; // buffer_range / trig_range = 65536 /512 = 128

  // calculate the rollover counter (t_offset) if synchronoues mode is used
  if(fF1TDCSyncFlag) {
    fF1TDC_t_offset      = fF1TDC_tframe_ns / fF1TDC_resolution_ns;
    fF1TDC_trig_t_offset = fF1TDC_tframe_ns / fF1TDC_trig_resolution_ns;
  }
  else {
    fF1TDC_t_offset      = buffer_range; // no offset (rollover)
    fF1TDC_trig_t_offset = trig_range; 
  }

  return;
}


Double_t 
QwF1TDC::ReferenceSignalCorrection(Double_t raw_time, Double_t ref_time)
{


  Double_t actual_time_difference = 0.0;
  

  // If we don't have the reference signal in the case that 
  // it is recorded as "0.0" or it isn't recorded at the same time when the raw_time is recoreded
  // return zero corrected time, because without a reference time, raw_time has no meaning
  // Friday, January 20 13:04:33 EST 2012 , jhlee

  if (ref_time !=0.0) {
    
    Double_t trigger_window        = (Double_t) fF1TDC_trigwin;
    Double_t time_offset           = (Double_t) fF1TDC_t_offset; // effective total bin numbers
    Double_t time_condition        = 0.0;
    Double_t local_time_difference = 0.0;
 
    local_time_difference = raw_time - ref_time; 

    if(local_time_difference != 0.0) {

      time_condition = fabs(local_time_difference); 
      // maximum value is trigger_window -1, 
      if(time_condition < trigger_window) {
	// there is no ROLLEVENT within trigger window
	actual_time_difference = local_time_difference;
      }
      else {
	// there is an ROLLOVER event within trigger window
	if (local_time_difference > 0.0) {
	  // ref_time is in after ROLLOVER event
	  actual_time_difference =  local_time_difference - time_offset;
	}
	else {
	  // we already excluded local_time_diffrence == 0 case.
	  // ref_time is in before ROLLOVER event
	  actual_time_difference = local_time_difference + time_offset;
	}
      }
    }
    else {
      // raw_time is the same as ref_time
      // std::cout << "QwF1TDC::ReferenceSignalCorrection " 
      // 	      << local_time_difference
      // 	      << " ref " << ref_time
      // 	      << " raw " << raw_time
      // 	      << std::endl;
      actual_time_difference = local_time_difference;
    }
  
  } 
  else {
    fF1TDC_RFM_counter++;
  }
  // Double_t trigger_window = (Double_t) fF1TDC_trigwin;
  // Double_t time_offset    = (Double_t) fF1TDC_t_offset;


  // Double_t time_condition = 0.0;
  // Double_t local_time_difference = 0.0;
  // Double_t actual_time_difference = 0.0;

  // local_time_difference = raw_time - ref_time; 
  
  // if(local_time_difference == 0.0) {
  //   // raw_time is the same as ref_time
  //   // std::cout << "QwF1TDC::ReferenceSignalCorrection " 
  //   // 	      << local_time_difference
  //   // 	      << " ref " << ref_time
  //   // 	      << " raw " << raw_time
  //   // 	      << std::endl;
  //   actual_time_difference = local_time_difference;
  // }
  // else {
  //   time_condition = fabs(local_time_difference); 
  //   // maximum value is trigger_window -1, 
  //   if(time_condition < trigger_window) {
  //     // there is no ROLLEVENT within trigger window
  //     actual_time_difference = local_time_difference;
  //   }
  //   else {
  //     // there is an ROLLOVER event within trigger window
  //     if (local_time_difference > 0.0) {
  // 	// ref_time is in after ROLLOVER event
  // 	actual_time_difference =  local_time_difference - time_offset;
  //     }
  //     else {
  // 	// we already excluded local_time_diffrence == 0 case.
  // 	// ref_time is in before ROLLOVER event
  // 	actual_time_difference = local_time_difference + time_offset;
  //     }
      
  //   }
  // }
  return actual_time_difference;
}



void
QwF1TDC::PrintF1TDCBuffer()
{
  Int_t i = 0;
  
  printf("System %s F1TDC ROC %2d, Slot %2d TDC id %2d Bank id %2d\n", 
	 fSystemName.Data(), fROC, fSlot, fF1TDCIndex, fF1BankIndex);
  for(i=0; i<fWordsPerBuffer; i++) {
    printf("0x%x ", fBuffer[i]);
  }
  printf("\n");

  return;
}


void
QwF1TDC::PrintF1TDCConfigure()
{

  printf("%s, ROC%2d slot%2d ", GetF1SystemName().Data(), GetROCNumber(), GetSlotNumber());
  if(IsNormResolution()) printf("Normal Resolution mode ");
  else                   printf("High Resolution mMode ");
  
  printf(" with the total channel number %d\n", fChannelNumber);

  if(IsSyncMode())       {
    printf("Synchronous mode ");
    printf(" with the rollover counter data %8.2f and trigger time %6.2f \n", fF1TDC_t_offset, fF1TDC_trig_t_offset);
  }
  else {
    printf("Non Synchronouse mode \n");
    printf(" with the full range %8.1f\n", fF1TDC_t_offset);
  }
  
  printf("refcnt    = %5d, tframe(ns) = %5.4f\n", fF1TDC_refcnt, fF1TDC_tframe_ns);
  printf("refclkdiv = %5d, hsdiv   = %6d, bin_size(ns) = %10.5f, full_range(ns) = %8.2f\n",
	 fF1TDC_refclkdiv, fF1TDC_hsdiv, fF1TDC_resolution_ns, fF1TDC_full_range_ns);
  printf("trigwin   = %5d, triglat = %6d, window  (ns) = %10.5f, latency   (ns) = %8.2f\n",
	 fF1TDC_trigwin, fF1TDC_triglat, fF1TDC_window_ns, fF1TDC_latency_ns);
  printf("trig_bin_size(ns) = %10.5f\n", fF1TDC_trig_resolution_ns);
  
  printf("\n");

  return;
}



void
QwF1TDC::ResetCounters()
{
  Int_t i = 0;

  fF1TDC_RFM_counter = 0;
  
  for(i=0; i<fMaxF1TDCChannelNumber; i++) 
    {
      fF1TDC_SEU_counter[i] = 0;
      fF1TDC_SYN_counter[i] = 0;
      fF1TDC_EMM_counter[i] = 0;
      
      fF1TDC_TFO_counter[i] = 0;
      
      fF1TDC_RLF_counter[i] = 0;
      fF1TDC_HFO_counter[i] = 0;
      fF1TDC_OFO_counter[i] = 0;
      fF1TDC_FDF_counter[i] = 0;
      fF1TDC_S30_counter[i] = 0;
    }
  return;
}


UInt_t
QwF1TDC::GetTotal(UInt_t *error_counter)
{
  UInt_t error = 0;
  Int_t i = 0;

  for(i=0; i<fMaxF1TDCChannelNumber; i++) 
    {
      error += error_counter[i];
    }
  return error;
}

UInt_t
QwF1TDC::GetTotalSEU()
{
  return GetTotal(fF1TDC_SEU_counter);
}

UInt_t
QwF1TDC::GetTotalSYN()
{
  return GetTotal(fF1TDC_SYN_counter);
}

UInt_t 
QwF1TDC::GetTotalEMM()
{
  return GetTotal(fF1TDC_EMM_counter);
}

UInt_t 
QwF1TDC::GetTotalTFO()
{
  return GetTotal(fF1TDC_TFO_counter);
}

UInt_t 
QwF1TDC::GetTotalRLF()
{
  return GetTotal(fF1TDC_RLF_counter);
}

UInt_t 
QwF1TDC::GetTotalHFO()
{
  return GetTotal(fF1TDC_HFO_counter);
}

UInt_t 
QwF1TDC::GetTotalOFO()
{
  return GetTotal(fF1TDC_OFO_counter);
}

UInt_t 
QwF1TDC::GetTotalFDF()
{
  return GetTotal(fF1TDC_FDF_counter);
}

UInt_t
QwF1TDC::GetTotalS30()
{
  return GetTotal(fF1TDC_S30_counter);
}


void
QwF1TDC::PrintChannelErrorCounter(Int_t channel)
{
  TString system_name = this->GetF1SystemName();
  if(system_name.Contains("R2") || system_name.Contains("R3")){
    QwMessage << "System " << std::setw(4) << system_name
            << " QwF1TDC obj at " << this
            << *this
            << " CH " <<  std::setw(2) << channel
	    << " OFO " << this->GetOFO(channel)
	    << " RLF " << this->GetRLF(channel)
	    << " TFO " << this->GetTFO(channel)
	    << " EMM " << this->GetEMM(channel)
	    << " SEU " << this->GetSEU(channel)
	    << " FDF " << this->GetFDF(channel)
            << " SYN " << this->GetSYN(channel)
            << " HFO " << this->GetHFO(channel)
    //              << " S30 " << this->GetS30(channel)
            << QwLog::endl;
  }
  return;
}



void
QwF1TDC::PrintErrorCounter()
{
  QwVerbose << "System " << this->GetF1SystemName()
            << " QwF1TDC object at " << this
            << *this
            << " " << QwLog::endl;

  Int_t i = 0;

  for(i=0; i<fMaxF1TDCChannelNumber; i++) 
    {
      PrintChannelErrorCounter(i);
    }
  return;
}



void
QwF1TDC::PrintTotalErrorCounter()
{
  QwMessage << "System " << this->GetF1SystemName()
            << " QwF1TDC object at " << this
            << *this
            << " "
	    << " OFO " << this->GetTotalOFO()
	    << " RLF " << this->GetTotalRLF()
	    << " TFO " << this->GetTotalTFO()
	    << " EMM " << this->GetTotalEMM()
	    << " SEU " << this->GetTotalSEU()
	    << " FDF " << this->GetTotalFDF()
	    << " SYN " << this->GetTotalSYN()
            << " RFM " << this->GetTotalRFM()
            << " HFO " << this->GetTotalHFO()
    //              << " S30 " << this->GetTotalS30()
            << QwLog::endl;
  return;
}



TString
QwF1TDC::GetChannelErrorCounter(Int_t channel)
{
  TString error_counter;
  error_counter =  Form("Error Counter F1TDC ROC%2d", fROC);
  error_counter += Form(" Slot%2d", fSlot);
  error_counter += Form(" Index%2d", fF1TDCIndex);
  error_counter += " OFO : ";
  error_counter += this->GetOFO(channel);
  error_counter += " RLF : ";
  error_counter += this->GetRLF(channel);
  error_counter += " TFO : ";
  error_counter += this->GetTFO(channel);
  error_counter += " EMM : ";
  error_counter += this->GetEMM(channel);
  error_counter += " SEU : ";
  error_counter += this->GetSEU(channel);
  error_counter += " FDC : " ;
  error_counter += this->GetFDF(channel);
  error_counter += " SYN : ";
  error_counter += this->GetSYN(channel);
  error_counter += " RFM : ";
  error_counter += this->GetTotalRFM();
  error_counter += " HFO : ";
  error_counter += this->GetHFO(channel);
  //  error_counter += " S30 : ";
  // error_counter += this->GetS30(channel);

  return error_counter;
}



TString
QwF1TDC::GetErrorCounter()
{
  TString error_counter;

  error_counter =  Form("Error Counter F1TDC ROC%2d", fROC);
  error_counter += Form(" Slot%2d", fSlot);
  error_counter += Form(" Index%2d", fF1TDCIndex);
  Int_t i = 0;

  for(i=0; i<fMaxF1TDCChannelNumber; i++) 
    {
      error_counter += GetChannelErrorCounter(i);
    }
  return error_counter;
}


TString
QwF1TDC::GetTotalErrorCounter()
{
  TString error_counter;

  error_counter =  Form("Error Counter F1TDC ROC%2d", fROC);
  error_counter += Form(" Slot%2d", fSlot);
  error_counter += Form(" Index%2d", fF1TDCIndex);
  error_counter += " OFO : ";
  error_counter += this->GetTotalOFO();
  error_counter += " RLF : ";
  error_counter += this->GetTotalRLF();
  error_counter += " TFO : ";
  error_counter += this->GetTotalTFO();
  error_counter += " EMM : ";
  error_counter += this->GetTotalEMM();
  error_counter += " SEU : ";
  error_counter += this->GetTotalSEU();
  error_counter += " FDC : " ;
  error_counter += this->GetTotalFDF();
  error_counter += " SYN : ";
  error_counter += this->GetTotalSYN();
  error_counter += " HFO : ";
  error_counter += this->GetTotalHFO();
  //  error_counter += " S30 : ";
  // error_counter += this->GetTotalS30();
  return error_counter;
}


void
QwF1TDC::PrintContact()
{
  printf("-------------------------------------------------------------------------------- \n");
  printf("%s : Roc%2d, slot%d is trouble now, please contact jhlee or rakithab immediately\n", 
	 GetF1SystemName().Data(), GetROCNumber(), GetSlotNumber());
  printf("-------------------------------------------------------------------------------- \n");
  return;
}

// void 
// SetRefernceSignals(Int_t chan, Double_t val)
// {
//   if( IsReFerenceSlot() ) 
//     {
//       fF1TDCReferenceChannels[chan] = val;
//     }
//   return;
// }


std::ostream& operator<< (std::ostream& os, const QwF1TDC &f1tdc)
{
  os << " ROC ";
  os << std::setw(2) << f1tdc.fROC;
  os << " Slot ";
  os << std::setw(2) << f1tdc.fSlot;
  os << " TDC idx ";
  os << std::setw(2) << f1tdc.fF1TDCIndex;
  os << " Bank idx ";
  os << std::setw(2) << f1tdc.fF1BankIndex;

  return os;
}




//----------------------------------
//
//
//
//  QwF1TDContainer
//
//
//
//
//----------------------------------






// QwF1TDContainer::QwF1TDContainer()
// {
//   fQwF1TDCList = NULL;
//   fError2DHist = NULL;
//   fNQwF1TDCs = 0;
//   fDetectorType = kTypeNull;
//   fRegion       = kRegionIDNull;


//   fLocalF1RawDecodeDebug = false; // Before checking "subsystem"
//   fLocalF1DecodeDebug    = false; //  After cheking "subsystem"
//   //level 0

//   fLocalDebug = false; // level 1 // not well defined...
//   fLocalDebug2 = false;// level 2// not well defined...
  
// }


QwF1TDContainer::QwF1TDContainer()
{
  fQwF1TDCList = new TObjArray();
 
  fQwF1TDCList -> Clear();
  fQwF1TDCList -> SetOwner(kTRUE);

  fError2DHist = new TH2F;
  fError2DHist -> SetBins(3,0,3,2,0,2);

  //FIXME: this is no longer supported in rt6: do we need this functionality?
  //fError2DHist -> SetBit(TH1::kCanRebin);
  fError2DHist -> SetStats(0);

  fNQwF1TDCs = 0;
  fDetectorType = kTypeNull;
  fRegion       = kRegionIDNull;


  fLocalF1RawDecodeDebug = false; // Before checking "subsystem"
  fLocalF1DecodeDebug    = false; //  After cheking "subsystem"
  //level 0

  fLocalDebug        = false; // level 1 // not well defined...
  fLocalF1ErrorDebug = false; // Error logs
  
}


QwF1TDContainer::~QwF1TDContainer()
{
  if(fQwF1TDCList) delete fQwF1TDCList; fQwF1TDCList = NULL;
  if(fError2DHist) delete fError2DHist; fError2DHist = NULL;
}



void 
QwF1TDContainer::AddQwF1TDC(QwF1TDC *in)
{
  Int_t pos = 0;

  pos = fQwF1TDCList -> AddAtFree(in);
  if(fLocalDebug) {
    printf("AddQwF1TDC at pos %d\n", pos);
  }

  fNQwF1TDCs++;
  return;
}


QwF1TDC *
QwF1TDContainer::GetF1TDC(Int_t roc, Int_t slot)
{
  Int_t roc_num  = 0;
  Int_t slot_num = 0;
  
  //  Int_t unique_id = 0;


  QwF1TDC* F1 = NULL;

  TObjArrayIter next(fQwF1TDCList);
  TObject* obj = NULL;


  while ( (obj = next()) )
    {
      
      F1 = (QwF1TDC*) obj;
      //      unique_id = F1->GetUniqueID();
      roc_num  = F1->GetROCNumber();
      slot_num = F1->GetSlotNumber();
      if((roc_num == roc) && (slot_num == slot) ) {
	//	if(fLocalDebug) {
	//	  std::cout << "System " << F1->GetF1SystemName()
	//		    << " QwF1TDContainer::GetF1TDC F1TDC address at" << F1 << std::endl;
	//	}
	return F1;
      }
    }

  return NULL;
}


QwF1TDC *
QwF1TDContainer::GetF1TDCwithIndex(Int_t tdc_index)
{
  Int_t f1_idx = 0;

  TObjArrayIter next(fQwF1TDCList);
  TObject* obj = NULL; 
  QwF1TDC* F1  = NULL;

  while ( (obj = next()) )
    {
      F1     = (QwF1TDC*) obj;
      f1_idx = F1->GetF1TDCIndex();
      if( f1_idx == tdc_index ) { 
	// if(fLocalDebug) {
	//   std::cout << "System " << F1->GetF1SystemName()
	// 	    << " QwF1TDContainer::GetF1TDCIndex F1TDC address at" << F1 << std::endl;
	// }
	return F1;
      }
    }

  return NULL;
}

QwF1TDC *
QwF1TDContainer::GetF1TDCwithBankIndexSLOT(Int_t bank_index, Int_t slot)
{
  Int_t bank_idx = 0;
  Int_t slot_num = 0;
  
  TObjArrayIter next(fQwF1TDCList);
  TObject* obj = NULL;
  QwF1TDC* F1  = NULL;

  while ( (obj = next()) )
    {
      F1       = (QwF1TDC*) obj;
      bank_idx = F1->GetF1BankIndex();
      slot_num = F1->GetSlotNumber();
      if((bank_idx == bank_index) && (slot_num == slot) ) {
	// if(fLocalDebug) {
	//   std::cout << "System " << F1->GetF1SystemName()
	// 	    << " QwF1TDContainer::GetF1TDC F1TDC address at" << F1 << std::endl;
	// }
	return F1;
      }
    }

  return NULL;
}


void
QwF1TDContainer::AddSYN(Int_t roc, Int_t slot, Int_t channel)
{
  QwF1TDC* F1 = NULL;
  F1 = this->GetF1TDC(roc, slot);
  
  if(F1) {
    F1->AddSYN(channel);
    if(fLocalF1ErrorDebug) F1->PrintChannelErrorCounter(channel);
  }
  else {
    if(fLocalF1ErrorDebug) std::cout << "QwF1TDContainer::AddSYN : " << PrintNoF1TDC(roc,slot) << std::endl;
  }
  return;
}

void
QwF1TDContainer::AddEMM(Int_t roc, Int_t slot, Int_t channel)
{
  QwF1TDC* F1 = NULL;
  F1 = this->GetF1TDC(roc, slot);

  if(F1) {
    F1->AddEMM(channel);
    if(fLocalF1ErrorDebug) F1->PrintChannelErrorCounter(channel);
  }
  else {
    if(fLocalF1ErrorDebug) std::cout << "QwF1TDContainer::AddEMM : " << PrintNoF1TDC(roc,slot)  << std::endl;
  }
  return;
}


void
QwF1TDContainer::AddSEU(Int_t roc, Int_t slot, Int_t channel)
{
  QwF1TDC* F1 = NULL;
  F1 = this->GetF1TDC(roc, slot);

  if(F1) {
    F1->AddSEU(channel);
    if(fLocalF1ErrorDebug) F1->PrintChannelErrorCounter(channel);
  }
  else {
    if(fLocalF1ErrorDebug) std::cout << "QwF1TDContainer::AddSEU : " << PrintNoF1TDC(roc,slot) << std::endl;
  }
  return;
}


void
QwF1TDContainer::AddTFO(Int_t roc, Int_t slot, Int_t channel)
{
  QwF1TDC* F1 = NULL;
  F1 = this->GetF1TDC(roc, slot);

  if(F1) {
    F1->AddTFO(channel);
    if(fLocalF1ErrorDebug) F1->PrintChannelErrorCounter(channel);
  }
  else {
    if(fLocalF1ErrorDebug) std::cout << "QwF1TDContainer::AddTFO : " << PrintNoF1TDC(roc,slot) << std::endl;
  }
  return;
}


void
QwF1TDContainer::AddRLF(Int_t roc, Int_t slot, Int_t channel)
{
  QwF1TDC* F1 = NULL;
  F1 = this->GetF1TDC(roc, slot);

  if(F1) {
    F1->AddRLF(channel);
    if(fLocalF1ErrorDebug) F1->PrintChannelErrorCounter(channel);
  }
  else {
    if(fLocalF1ErrorDebug) std::cout << "QwF1TDContainer::AddRLF : " << PrintNoF1TDC(roc,slot) << std::endl;
  }
  return;
}


void
QwF1TDContainer::AddHFO(Int_t roc, Int_t slot, Int_t channel)
{
  QwF1TDC* F1 = NULL;
  F1 = this->GetF1TDC(roc, slot);

  if(F1) {
    F1->AddHFO(channel);
    if(fLocalF1ErrorDebug) F1->PrintChannelErrorCounter(channel);
  }
  else {
    if(fLocalF1ErrorDebug) std::cout << "QwF1TDContainer::AddHFO : " << PrintNoF1TDC(roc,slot) << std::endl;
  }
  return;
}

void
QwF1TDContainer::AddOFO(Int_t roc, Int_t slot, Int_t channel)
{
  QwF1TDC* F1 = NULL;
  F1 = this->GetF1TDC(roc, slot);

  if(F1) {
    F1->AddOFO(channel);
    if(fLocalF1ErrorDebug) F1->PrintChannelErrorCounter(channel);
  }
  else {
    if(fLocalF1ErrorDebug) std::cout << "QwF1TDContainer::AddOFO : " << PrintNoF1TDC(roc,slot) << std::endl;
  }
  return;
}


void
QwF1TDContainer::AddFDF(Int_t roc, Int_t slot, Int_t channel)
{
  QwF1TDC* F1 = NULL;
  F1 = this->GetF1TDC(roc, slot);

  if(F1) {
    F1->AddFDF(channel);
    if(fLocalF1ErrorDebug) F1->PrintChannelErrorCounter(channel);
  }
  else {
    if(fLocalF1ErrorDebug) std::cout << "QwF1TDContainer::AddFDF : " << PrintNoF1TDC(roc,slot) << std::endl;
  }
  return;
}



void
QwF1TDContainer::AddS30(Int_t roc, Int_t slot, Int_t channel)
{
  QwF1TDC* F1 = NULL;
  F1 = this->GetF1TDC(roc, slot);
  if(F1) {
    F1->AddS30(channel);
    if(fLocalF1ErrorDebug) F1->PrintChannelErrorCounter(channel);
  }
  else {
    if(fLocalF1ErrorDebug) std::cout << "QwF1TDContainer::AddS30 : " << PrintNoF1TDC(roc,slot) << std::endl;
  }
  return;
}



Double_t
QwF1TDContainer::ReferenceSignalCorrection(
					   Double_t raw_time, 
					   Double_t ref_time, 
					   Int_t bank_index, 
					   Int_t slot_num
					   )
{
  QwF1TDC* F1 = NULL;
  F1 = this->GetF1TDCwithBankIndexSLOT(bank_index, slot_num);

  if(F1) {
    return F1->ReferenceSignalCorrection(raw_time, ref_time);
  }
  else {
    //   printf("There is no F1TDC with Bank index %2d slot %2d\n", bank_index, slot_num);
    return -1.0;
  }
}


void 
QwF1TDContainer::SetSystemName(const TString name)
{
  // Types are defined in QwType.h
  if(fSystemName.IsNull()) {
    fSystemName = name;
    if(fSystemName == "R1") {
      fDetectorType = kTypeSciFiber;
      fRegion       = kRegionID1;
    }
    else if(fSystemName == "R2") {
      fDetectorType = kTypeDriftHDC;
      fRegion       = kRegionID2;
    }
    else if(fSystemName == "R3") {
      fDetectorType = kTypeDriftVDC;
      fRegion       = kRegionID3;
    }

    else if(fSystemName == "MD" ) {
      fDetectorType = kTypeCerenkov;
      fRegion       = kRegionIDCer;
    }
    else if(fSystemName == "TS" ) {
      fDetectorType = kTypeTrigscint;
      fRegion       = kRegionIDTrig;
    }
    else if(fSystemName == "FPS") {
      fDetectorType = kTypeScanner;
      fRegion       = kRegionIDScanner;
    }
    else {
      fDetectorType = kTypeNull;
      fRegion       = kRegionIDNull;
    }
  }
  else {
    QwWarning << "QwF1TDContainer::SetSystemName "
              << fSystemName 
              << " is already registered."
              << QwLog::endl;
  }
  
  fError2DHist -> SetNameTitle(
			       Form("%s_F1ErrorHist",fSystemName.Data()),
			       Form("%s F1TDC Board Error Status Histogram", fSystemName.Data())
			       );
  return;
}

void
QwF1TDContainer::Print(const Option_t* options) const
{

  Int_t size = 0; 
  size = this->GetSize();

  QwMessage << "\nQwF1TDContainer::Print() "
            << " QwF1TDContainer in System : "  
            << this->GetSystemName()
            << ", DetectorType " 
	    << this->GetDetectorType()
	    << ", RegionType "   
            << this->GetRegion()
            << ", How many F1TDCs are : " 
            << size
            << QwLog::endl;

  TObjArrayIter next(fQwF1TDCList);
  TObject* obj;
  while ( (obj = next()) )
    {
      QwF1TDC* F1 = (QwF1TDC*) obj;
      QwMessage << "F1TDC object " << F1 << QwLog::endl;
      F1 -> PrintF1TDCBuffer();
      F1 -> PrintF1TDCConfigure();
    }

  return;
}


TString
QwF1TDContainer::PrintNoF1TDC(Int_t roc, Int_t slot)
{
  TString tmp = Form("There is no F1TDC with ROC%2d and SLOT%2d in System %s\n", 
		     roc, slot, GetSystemName().Data());
  return tmp;

}

TString
QwF1TDContainer::PrintNoF1TDC(Int_t tdc_index)
{
  TString tmp = Form("There is no F1TDC with TDCINDEX%2d in System %s\n", 
		     tdc_index, GetSystemName().Data());

  return tmp;
}

// // This function will be removed after several tests..
// //
// Double_t
// QwF1TDContainer::GetF1TDCResolution()
// {

//   // F1TDC resolution must be the same
//   // among VME crates and among F1TDC boards
//   // We cannot change it on each F1TDC board.QwF1TDContainer::GetF1TDCResolution()
//   // Thus, this function return one value of them.
//   // Wednesday, September  1 16:52:05 EDT 2010, jhlee

//   Double_t old_r = 0.0;
//   Double_t new_r = 0.0;
//   Int_t cnt      = 0;

//   TObjArrayIter next(fQwF1TDCList);
//   TObject* obj = NULL;

//   while ( (obj = next()) )
//     {
//       QwF1TDC* F1 = (QwF1TDC*) obj;
//       new_r = F1->GetF1TDC_resolution();
//       if(cnt not_eq 0) {
// 	if(old_r not_eq new_r) {
// 	  F1->PrintContact();
// 	  printf("%s : QwF1TDContainer::GetF1TDCResolution(): F1TDC configurations are corrupted!\n", 
// 		 GetSystemName().Data());
// 	  F1->PrintF1TDCConfigure();

// 	  return 0.0;
// 	}

//       }
//       old_r = new_r;
//       cnt++;
//     }

//   return old_r;
// }


Double_t
QwF1TDContainer::GetF1TDCsResolution()
{

  // F1TDC resolution must be the same
  // among VME crates and among F1TDC boards
  // We cannot change it on each F1TDC board.QwF1TDContainer::GetF1TDCResolution()
  // Thus, this function return one value of them.
  // Wednesday, September  1 16:52:05 EDT 2010, jhlee

  Double_t old_r = 0.0;
  Double_t new_r = 0.0;
  Int_t cnt      = 0;

  TObjArrayIter next(fQwF1TDCList);
  TObject* obj = NULL;

  while ( (obj = next()) )
    {
      QwF1TDC* F1 = (QwF1TDC*) obj;
      new_r = F1->GetF1TDC_resolution();
      if(cnt not_eq 0) {
	if(old_r not_eq new_r) {
	  F1->PrintContact();
	  printf("%s : QwF1TDContainer::GetF1TDCResolution(): F1TDC configurations are corrupted!\n", 
		 GetSystemName().Data());
	  F1->PrintF1TDCConfigure();

	  return 0.0;
	}

      }
      old_r = new_r;
      cnt++;
    }

  return old_r;
}



Double_t
QwF1TDContainer::GetF1TDCTriggerRollover()
{

  Double_t old_r = 0.0;
  Double_t new_r = 0.0;
  Int_t cnt      = 0;

  TObjArrayIter next(fQwF1TDCList);
  TObject* obj = NULL;

  if(fLocalDebug) printf("\nHow many F1TDC in %s : %d\n", GetSystemName().Data(), fQwF1TDCList->GetEntriesFast());

  while ( (obj = next()) )
    {
      QwF1TDC* F1 = (QwF1TDC*) obj;
      new_r = F1->GetF1TDC_trig_t_offset();
      //      printf("QwF1TDContainer::GetF1TDCTriggerRollover():: cnt %d, new %f , old %f\n", cnt, new_r, old_r);
      if(cnt not_eq 0) {
       	if(old_r not_eq new_r) {
	  F1->PrintContact();
	  printf("%s : QwF1TDContainer::GetF1TDCTriggerRollover(): F1TDC configurations are corrupted!\n", 
		 GetSystemName().Data());
	  F1->PrintF1TDCConfigure();
	  return 0.0;
      	}

      }
      old_r = new_r;
      cnt++;
    }

  return old_r;
}




Int_t
QwF1TDContainer::GetF1TDCChannelNumber()
{

  // F1TDC max channel number must be the same
  // among VME crates and among F1TDC boards
  // We cannot change it on each F1TDC board.
  // Thus, this function return one value of them. (32 or 64)
  // Friday, September  3 13:09:01 EDT 2010, jhlee

  Int_t old_c = 0;
  Int_t new_c = 0;
  Int_t cnt   = 0;

  TObjArrayIter next(fQwF1TDCList);
  TObject* obj = NULL;

  while ( (obj = next()) )
    {
      QwF1TDC* F1 = (QwF1TDC*) obj;
      new_c = F1->GetChannelNumber();
      //  printf("QwF1TDContainer::GetF1TDCChannelNumber() cnt %d, new %d , old %d\n", cnt, new_c, old_c);
      if(cnt not_eq 0) {
	if(old_c not_eq new_c) {
	  F1->PrintContact();
	  printf("%s : QwF1TDContainer::GetF1TDCChannelNumber(): F1TDC configurations are corrupted!\n", 
		 GetSystemName().Data());
	  F1->PrintF1TDCConfigure();
	  return 0;
	}

      }
      old_c = new_c;
      cnt++;
    }
  
  return old_c;
}



void
QwF1TDContainer::PrintErrorSummary()
{
  printf("-----------------------\n");
  TObjArrayIter next(fQwF1TDCList);
  TObject* obj = NULL;
  while ( (obj = next()) )
    {
      QwF1TDC* F1 = (QwF1TDC*) obj;
      
      F1 -> PrintTotalErrorCounter();
    }
  printf("-----------------------\n");
  return;
}


TList *
QwF1TDContainer::GetErrorSummary()
{

  TList *error_list = new TList;
  error_list->SetOwner(true);
  
  TObjArrayIter next(fQwF1TDCList);
  TObject* obj = NULL;

  while ( (obj = next()) )
    {
      QwF1TDC* F1 = (QwF1TDC*) obj;
      TString error = F1->GetErrorCounter();
      error_list -> Add(new TObjString(error));
    }

  return error_list;
}


// Check Trigger Time Mismatch
//       Event Number Mismatch
//       Trigger FIFO overflow
// if    one of them is "false", return false
//
// Count the following 
//   OFO : Output FIFO Overflow
//   RLF : Resolution Lock Failed
//   TFO : Trigger FIFO Overflow
//   EMM : Event(Trigger) Number Mismatch
//   SEU : Single Event Upset
//   FDF : Fake Data Flag
//   SYN : Trigger Time mismatch
//   HFO : Hit FIFO Overflow
//   S30 : Slot 30 dataword when the F1 chip has no response within "a reasonable time"
    
Bool_t 
QwF1TDContainer::CheckDataIntegrity(const ROCID_t roc_id, UInt_t *buffer, UInt_t num_words)
{

 
  
  // three counter flags
  Bool_t hit_fifo_overflow_flag    = kFALSE;
  Bool_t output_fifo_overflow_flag = kFALSE;
  Bool_t chip_resolution_lock_flag = kTRUE;

  // real DataIntegrity Check
  Bool_t event_ok_flag              = kFALSE;
  Bool_t trig_time_ok_flag          = kFALSE;
  Bool_t trig_fifo_ok_flag          = kFALSE;

  // data integrity flags
  Bool_t data_integrity_flag        = kFALSE;
  Bool_t data_integrity_unlock_flag = kTRUE; // unlock first


  // SEU
  Bool_t xor_setup_flag     = kFALSE;
  Bool_t fake_data_flag     = kFALSE;

  
  UInt_t  slot_number         = 0;
  UInt_t  channel_number      = 0;
  UInt_t  chip_address        = 0;
  UInt_t  channel_address     = 0;

  UInt_t reference_trig_time = 0;
  UInt_t reference_event_num = 0;


  Double_t trigger_rollover = 0.0;
  Int_t    rounded_trigger_rollover = 0;
  Int_t    diff_trigger_time = 0;

  trigger_rollover         = GetF1TDCTriggerRollover();
  rounded_trigger_rollover = (Int_t) trigger_rollover;

  //  fLocalDebug = true;
  if(fLocalDebug) printf("roc_id %d trigger rollover %f, %d\n", roc_id, trigger_rollover, rounded_trigger_rollover);

  
  const Int_t valid_trigger_time_offset[3] = {0, 1, rounded_trigger_rollover};
  

  if(fLocalF1DecodeDebug) {
    QwMessage << "\n\n" << QwLog::endl;
    QwMessage << GetSystemName()
              << " ROC " << roc_id
              << " num_words (buffer size) " << num_words
              << QwLog::endl;
  }

  Int_t subsystem_cnt = 0;
  TString roc_idx;

  if(fLocalF1RawDecodeDebug) {
    printf("%s at %s nwrds %d\n", 
	   __PRETTY_FUNCTION__, GetSystemName().Data(), num_words);
  }

  for (UInt_t i=0; i<num_words ; i++) 
    {
      fF1TDCDecoder.DecodeTDCWord(buffer[i], roc_id); 
      // without any further process
      // check the decoding....
      
      if(fLocalF1RawDecodeDebug) {
	std::cout << "[" << std::setw(3) << i
		  << "," << std::setw(3) << i
		  << "] "
		  << fF1TDCDecoder << std::endl;
      }    


      slot_number     = fF1TDCDecoder.GetTDCSlotNumber();

      if(fF1TDCDecoder.IsValidDataSlot()) {
	// Check F1TDC slot, provided by buffer[i], is valid (1<=slot<=21)
	//, because sometimes, slot 30 data (junk) is placed in the first one
	// or two buffers.

	chip_address    = fF1TDCDecoder.GetTDCChipAddress();
	channel_address = fF1TDCDecoder.GetTDCChannelAddress();
	channel_number  = fF1TDCDecoder.GetTDCChannelNumber();


	// if(fLocalDebug) {
	//   // this is for tracking down missing wires in Region 2
	//   // a quick and dirty way to check
	//   // Monday, December 20 10:38:38 EST 2010, jhlee
	//      it turned out "loosing cabling....
	//      Saturday, January  8 01:54:02 EST 2011, jhlee
	  
	//   if( (slot_number==10) and (roc_id==3) ) {
	//     if( (channel_number == 19) ||  (channel_number == 21) || (channel_number == 23) || (channel_number == 25) 
	// 	|| (channel_number == 27) ||  (channel_number == 29) || (channel_number == 31) || (channel_number == 17) 
	// 	) 
	//       {
	// 	printf("Roc %2d Slot%2d Ch %2d \n", roc_id, slot_number, channel_number);
	//       }
	//   }
	// }
	
	roc_idx = Form("R%2d-S%2d", roc_id, slot_number);

	// We use the multiblock data transfer for F1TDC, thus
	// we must get the event number and the trigger time from the first buffer
	// (buffer[0]), and these valuse can be used to check "data" integrity
	// over all F1TDCs.
	// Each Subsystem uses the same buffer[0] even if their interesting F1
	// is not in the SLOT 4

	if ( i ==0 ) {
	  if ( fF1TDCDecoder.IsHeaderword() ) {
	    reference_event_num = fF1TDCDecoder.GetTDCEventNumber();
	    reference_trig_time = fF1TDCDecoder.GetTDCTriggerTime();
	    
	    trig_fifo_ok_flag = fF1TDCDecoder.IsNotHeaderTrigFIFO();
	    if(not trig_fifo_ok_flag) {
	      // temp solution ....
	      if(not CheckSlot20Chan30(slot_number, channel_number)) {
		this -> AddTFO(roc_id, slot_number, channel_number);
		  fError2DHist -> Fill(roc_idx.Data(), "TFO",1);
		}
	    }
	    
	  }
	  else {
	    printf("The first word of F1TDC must be header word. Check CODA stream and QwF1TDContainer::CheckDataIntegrity fucntion.\n");
	    return false;
	  }
	}

	// Check F1TDC status is inside a subsystem
    
	if( CheckRegisteredF1(roc_id, slot_number) ) { 
      
	  // Check F1TDC data, provided by buffer[i], is valid in each subsystem
	  //	  subsystem_cnt = 0;

	  if(fLocalF1DecodeDebug) {
	    
	    std::cout << "[" << std::setw(3) << i
		      << "," << std::setw(3) << subsystem_cnt 
		      << "] "
		      << fF1TDCDecoder << std::endl;
	  }               
	  subsystem_cnt++;
	  // Both header and data words have HFO, OFO, and RLF
	  hit_fifo_overflow_flag    = fF1TDCDecoder.IsHitFIFOOverFlow();
	  output_fifo_overflow_flag = fF1TDCDecoder.IsOutputFIFOOverFlow();
	  chip_resolution_lock_flag = fF1TDCDecoder.IsResolutionLock();
	  
	
	  if(hit_fifo_overflow_flag) {
	    if(not CheckSlot20Chan30(slot_number, channel_number)) {
		this->AddHFO(roc_id, slot_number, channel_number);
		// one event creates the maximum 9 HFOs
		// but the number is within the range of 1 - 9
		
		fError2DHist -> Fill(roc_idx.Data(), "HFO",1);
		
		if(fLocalDebug) {
		  std::cout << "There is the Hit FIFO Overflow on the F1TDC board at"
			    << " ROC "  << roc_id
			    << " Slot " << slot_number
			    << " Ch " << std::setw(3) << channel_number
			    << "[" << chip_address
			    << "," << channel_address
			    << "]\n";
		}
	      }
	  }
	  
	  if(output_fifo_overflow_flag)  {
	    if(not CheckSlot20Chan30(slot_number, channel_number)) {
	      this->AddOFO(roc_id, slot_number, channel_number);
	      fError2DHist -> Fill(roc_idx.Data(), "OFO",1);
	      if(fLocalDebug) {
		std::cout << "There is the Output FIFO Overflow on the F1TDC board at"
			  << " ROC "  << roc_id
			  << " Slot " << slot_number
			  << " Ch " << std::setw(3) << channel_number
			  << "[" << chip_address
			  << "," << channel_address
			  << "]\n";
		
	      }
	    }
	  }
	  
	  if(not chip_resolution_lock_flag) {
	    if(not CheckSlot20Chan30(slot_number, channel_number)) {
	      this->AddRLF(roc_id, slot_number, channel_number);
	      fError2DHist -> Fill(roc_idx.Data(), "RLF",1);
	      if(fLocalDebug) {
		std::cout << "There is the Resolution Lock Failed on the F1TDC board at"
			  << " ROC "  << roc_id
			  << " Slot " << slot_number
			  << " Ch " << std::setw(3) << channel_number
			  << "[" << chip_address
			  << "," << channel_address
			  << "]\n";
	      }
	    }
	  }
	  
	  // check only header word

	  if ( fF1TDCDecoder.IsHeaderword() ) {
	    
	    
	    xor_setup_flag    = fF1TDCDecoder.IsHeaderXorSetup();
	    trig_fifo_ok_flag = fF1TDCDecoder.IsNotHeaderTrigFIFO();
	    event_ok_flag     = ( reference_event_num==fF1TDCDecoder.GetTDCHeaderEventNumber() );
<<<<<<< HEAD
	    diff_trigger_time = abs( int(reference_trig_time)-int(fF1TDCDecoder.GetTDCHeaderTriggerTime()) );
=======
	    diff_trigger_time = abs( Long_t(reference_trig_time) - Long_t(fF1TDCDecoder.GetTDCHeaderTriggerTime()) );
>>>>>>> 99f4fe8a

	    trig_time_ok_flag = 
	      (diff_trigger_time == valid_trigger_time_offset[0])  
	      || 
	      (diff_trigger_time == valid_trigger_time_offset[1]) 
	      ||
	      (diff_trigger_time == valid_trigger_time_offset[2]);
	    
	    // trig_time_ok_flag = abs( reference_trig_time-fF1TDCDecoder.GetTDCHeaderTriggerTime() ) <= valid_trigger_time_offset;
	 
	    // if no SEU, check Trigger FIFO Overflow, Trigger Time, and Event Number

	    if (xor_setup_flag) {

	      if(not trig_fifo_ok_flag) {
		if(not CheckSlot20Chan30(slot_number, channel_number)) {
		  this -> AddTFO(roc_id, slot_number, channel_number);
		  fError2DHist -> Fill(roc_idx.Data(), "TFO",1);
		  if(fLocalDebug) {
		    std::cout << "There is the Trigger FIFO overflow at"
			      << " ROC "  << roc_id
			      << " Slot " << slot_number
			      << " Ch " << std::setw(3) << channel_number
			      << "[" << chip_address
			      << "," << channel_address
			      << "]\n";
		    
		  }
		}
	      }
	      
	      // Trigger Time difference of up to 1 count among the chips is acceptable
	      // For the Trigger Time, this assumes that an external SYNC_RESET signal has
	      // been successfully applied at the start of the run

	      if (not trig_time_ok_flag) {
		if(not CheckSlot20Chan30(slot_number, channel_number)) {
		  this->AddSYN(roc_id, slot_number, channel_number);
		  fError2DHist -> Fill(roc_idx.Data(), "SYN",1);
		  if(fLocalDebug) {
		    std::cout << "There is the Trigger Time Mismatch on the F1TDC board at"
			      << " ROC "  << roc_id
			      << " Slot " << slot_number
			      << " Ch " << std::setw(3) << channel_number
			      << "[" << chip_address
			      << "," << channel_address
			      << "]\n";
		  }
		}
		
	      }
	      // Any difference in the Event Number among the chips indicates a serious error
	      // that requires a reset of the board.
	    
	      if (not event_ok_flag) {
		if(not CheckSlot20Chan30(slot_number, channel_number)) {
		  this->AddEMM(roc_id, slot_number, channel_number);
		  fError2DHist -> Fill(roc_idx.Data(), "EMM",1);
		  if(fLocalDebug) {
		    std::cout << "There is the Event Number Mismatch issue on the F1TDC board at"
			      << " ROC "  << roc_id
			      << " Slot " << slot_number
			      << " Ch " << std::setw(3) << channel_number
			      << "[" << chip_address
			      << "," << channel_address
			      << "]\n";
		  }
		}
	      }
	      
	      
	      if(data_integrity_unlock_flag) { 
		// check data_integrity_flag = false once (not initial value),
		// if so, we skip the further process to check
		// data integrity, because it is alreay invalid
		// data we have.

		data_integrity_flag = (event_ok_flag) && (trig_time_ok_flag) && (trig_fifo_ok_flag) ;
		if(data_integrity_flag) data_integrity_unlock_flag = true;    // true  -> not lock -> check it again
		else                    data_integrity_unlock_flag = false;   // false -> lock  -> no check it again -> return false;
	      }
	    } // if(xor_setup_flag) {
	 
	 
	    // ignore SEU first, then we count them how frequently they are,
	    // because there is no way to seperate SEU and the data integrity.
	    // data integrity is valid within all buffer, but SEU is valid 
	    // for only when it is (header and dataword)

	    else {
	      if(not CheckSlot20Chan30(slot_number, channel_number)) {
		this->AddSEU(roc_id, slot_number, channel_number);
		fError2DHist -> Fill(roc_idx.Data(), "SEU",1);
		if (fLocalDebug) {
		  std::cout << "There is the Single Event Upset (SEU) on the F1TDC board at"
			    << " ROC "  << roc_id
			    << " Slot " << slot_number
			    << " Ch " << std::setw(3) << channel_number
			    << "[" << chip_address
			    << "," << channel_address
			    << "]\n";
		}
	      }
	    }
	  } //   if ( fF1TDCDecoder.IsHeaderword() ) {
	  else {
	    //	    fF1TDCDecoder.Print(true);
	    fake_data_flag = fF1TDCDecoder.IsFakeData();
	    if(fake_data_flag) {
	      if(not CheckSlot20Chan30(slot_number, channel_number)) {
		this->AddFDF(roc_id, slot_number, channel_number);
		fError2DHist -> Fill(roc_idx.Data(), "FDF",1);
		if(fLocalDebug) {
		  std::cout << "There is the Fake Data on the F1TDC board at"
			    << " ROC "  << roc_id
			    << " Slot " << slot_number
			    << " Ch " << std::setw(3) << channel_number
			    << "[" << chip_address
			    << "," << channel_address
			    << "]\n";
		}
	      }
	    }

	    // dataword
	
	    //	    if(!fF1TDCDecoder.IsOverFlowEntry()) fF1TDCDecoder.PrintTDCData(fLocalDebug);
	  }//;;
	  
	} // if( CheckRegisteredF1(roc_id, slot_number) ) {




      }//if(fF1TDCDecoder.IsValidDataSlot()) {
      else {

	//	slot_number = fF1TDCDecoder.GetTDCSlotNumber();
	if( slot_number == 0 ) {
	  if(fLocalDebug)  {
	    std::cout << "Slot " << slot_number << " is a filler word," 
		      << " then we ignore it." << std::endl;
	  }
	}
	else if( slot_number == 30 ) {
	  // Slot 30 is not in the list of F1TDCs in a subsystem.
	  // we cannot add this counter into QwF1TDC.
	  // Now just leave what I wrote for a possible future release.
	  // Tuesday, September 21 15:19:34 EDT 2010, jhlee
	  // this->AddS30(roc_id, slot_number); 
	  if(fLocalDebug)  {
	    std::cout << "Slot " << slot_number << " is a junk  word," 
		      << " then we ignore it." << std::endl;
	  }
	}
	else {
	  std::cout << "Slot " << slot_number << " is not in the reasonable slot," 
		    << " then we ignore it, but it is better to check what it is going on CODA stream." << std::endl;
	}
      }
   


    }//for (UInt_t i=0; i<num_words ; i++) {
  
  if(fLocalF1RawDecodeDebug) printf("\n");
  return (data_integrity_flag); 
}

void
QwF1TDContainer::SetErrorHistOptions()
{
  const char* opt = "TEXT";
  fError2DHist->SetMarkerSize(1.4);
  fError2DHist->SetOption(opt);
  fError2DHist->LabelsDeflate("X");
  fError2DHist->LabelsDeflate("Y");
  fError2DHist->LabelsOption("a", "X");
  fError2DHist->LabelsOption("a", "Y");
  return;
}


// send the historgram to a subsystem, then
// the subsystem can send it to ROOT file(s)
const TH2F*
QwF1TDContainer::GetF1TDCErrorHist()
{
  this->SetErrorHistOptions();
  return fError2DHist;
}



// direct write histogram into ROOT file(s)
void 
QwF1TDContainer::WriteErrorSummary(Bool_t hist_flag)
{
  if (fError2DHist->GetEntries() not_eq 0) {

    TSeqCollection *file_list = gROOT->GetListOfFiles();
  
    if (file_list) {

      Int_t size = file_list->GetSize();
    
      TString error_summary_name = this-> GetSystemName();
      error_summary_name += "_F1TDCs_Status";

      for (Int_t i=0; i<size; i++) 
	{
	  TFile *file = (TFile*) file_list->At(i);
	  if(hist_flag) {
	    TString hist_name = fError2DHist->GetName();
	    TH2F *error_hist = (TH2F*) file->FindObjectAny(hist_name);
	    if (not error_hist)  {
	      this->SetErrorHistOptions();
	      file->WriteObject(fError2DHist, hist_name);
	    }
	  }
	  else {
	    TList *error_summary = (TList*) file->FindObjectAny(error_summary_name);
	    if (not error_summary) {
	      file->WriteObject(this->GetErrorSummary(), error_summary_name);
	    }
	  }
	  if(fLocalDebug) {
	    std::cout << "i " << i
		      << " size " << size
		      << " error_summary_name " << error_summary_name
		      << std::endl;
	  }
	}
    }
  }
  return;
}



// void 
// QwF1TDContainer::WriteErrorSummaryToDedicatedRootFile(QwRootFile* rootfile, Bool_t hist_flag)
// {
//   if (fError2DHist->GetEntries() not_eq 0) {

//     TString error_summary_name = this-> GetSystemName();
//     error_summary_name += "_F1TDCs_Status";

//     if(hist_flag) {
//       TString hist_name = fError2DHist->GetName();
//       this->SetErrorHistOptions();
//       rootfile->WriteObject(fError2DHist, hist_name);
//     }
//     else {
//       rootfile->WriteObject(this->GetErrorSummary(), error_summary_name);
//     }
//   }
//   return;
// }


Bool_t 
QwF1TDContainer::CheckRegisteredF1(Int_t roc, Int_t slot)
{
  QwF1TDC* F1 = NULL;
  F1 = this->GetF1TDC(roc, slot);
  
  if(F1) return true;
  else   return false;
}


Bool_t 
QwF1TDContainer::CheckSlot20Chan30(Int_t slot, Int_t chan)
{
  return ( (slot==20) and (chan==30) );
}

//
// return F1TDC resolution for possible further check
// 
Double_t 
QwF1TDContainer::DoneF1TDCsConfiguration()
{
  //
  // reduce call "GetF1TDCsResolution" inside subsystem...
  //
  fF1TDCOneResolutionNS = this->GetF1TDCsResolution();
  return fF1TDCOneResolutionNS;
}




//----------------------------------
//
//
//
//  F1TDCReferenceSignal
//
//
//
//
//----------------------------------



const UInt_t F1TDCReferenceSignal::fNoRefTimeArbUnit = 0xFFFFF; // whatever number which is out of the F1TDC hardware range FFFF.


F1TDCReferenceSignal::F1TDCReferenceSignal()
{
  fSlot          = -1;
  fChannelNumber = -1;
  fBankIndex     = -1;
  fRefSignalName = "";
  fSystemName    = "";
  Clear();
}



F1TDCReferenceSignal::F1TDCReferenceSignal(
					   const Int_t bank_index, 
					   const Int_t slot, 
					   const Int_t channel
					   )
{
  fSlot          = slot;
  fChannelNumber = channel;
  fBankIndex     = bank_index;
  fRefSignalName = "";
  fSystemName    = "";
  Clear();

}



F1TDCReferenceSignal::F1TDCReferenceSignal(
					   const Int_t bank_index, 
					   const Int_t slot, 
					   const Int_t channel,
					   const TString name
					   )
{
  fSlot          = slot;
  fChannelNumber = channel;
  fBankIndex     = bank_index;
  fRefSignalName = name;
  fSystemName    = "";
  fCounter       = 0;
  Clear();
} 






std::ostream& operator<< (std::ostream& os,  const F1TDCReferenceSignal &f1tdcref)
{
  os << " Name ";
  os << std::setw(22) << f1tdcref.fRefSignalName;
  os << " Bank idx ";
  os << std::setw(2) << f1tdcref.fBankIndex;
  os << " Slot ";
  os << std::setw(2) << f1tdcref.fSlot;
  os << " Chan ";
  os << std::setw(2) << f1tdcref.fChannelNumber;
  os << " RefTime (a.u.) ";
  os << std::setw(8) << f1tdcref.fRefTimeArbUnit;
  os << " Counter ";
  os << std::setw(12) << f1tdcref.fCounter;

  return os;
}


Bool_t 
F1TDCReferenceSignal::SetRefTimeAU(const Double_t ref_time) 
{
  // always save the first hit as the reference signal
  Bool_t status = false;
  if( not HasFirstHit() ) { 
    // save the reference fime
    fRefTimeArbUnit = ref_time; 
    //   fRefTimeFlag = true;
    fFirstHitFlag = true;
    status = true;
    fCounter++;
  }
  return status;
};



Bool_t 
F1TDCReferenceSignal::HasRefTime() 
{
  if( (Double_t) fNoRefTimeArbUnit == fRefTimeArbUnit) {
    fRefTimeFlag = false;
  }
  else {
    fRefTimeFlag = true;
  }
  return fRefTimeFlag;
};


void 
F1TDCReferenceSignal::PrintCounterSummary()
{
  std::cout << " Name " << std::setw(20) << fRefSignalName
	    << " Bank idx " << std::setw(2) <<  fBankIndex
	    << " Slot "     << std::setw(2) <<  fSlot
            << " Chan "     << std::setw(2) <<  fChannelNumber
	    << " Counter "  << std::setw(20) << fCounter
	    << std::endl;
  return;
};



//----------------------------------
//
//
//
//  F1TDCReferenceContainer
//
//
//
//
//----------------------------------


F1TDCReferenceContainer::F1TDCReferenceContainer()
{
  fF1TDCReferenceSignalsList = new TObjArray();
 
  fF1TDCReferenceSignalsList -> Clear();
  fF1TDCReferenceSignalsList -> SetOwner(kTRUE);


  fNF1TDCReferenceSignals = 0;

}


F1TDCReferenceContainer::~F1TDCReferenceContainer()
{
  if(fF1TDCReferenceSignalsList) {
    delete fF1TDCReferenceSignalsList; 
    fF1TDCReferenceSignalsList = NULL;
  }
}



void 
F1TDCReferenceContainer::AddF1TDCReferenceSignal(F1TDCReferenceSignal *in)
{
  /* Int_t pos = */ fF1TDCReferenceSignalsList -> AddAtFree(in);
  //  printf("AddF1TDCReferenceSignal at pos %d\n", pos);
  std::cout << *in << std::endl;
  fNF1TDCReferenceSignals++;
  return;
}



// F1TDCReferenceSignal *
// F1TDCReferenceContainer::GetReferenceSignal(Int_t bank_index, 
// 					    Int_t slot, 
// 					    Int_t chan
// 					    )
// {
//   Int_t bank_idx = 0;
//   Int_t slot_num = 0;
//   Int_t chan_num = 0;
//   // Int_t time_au  = 0;
  
//   TObjArrayIter next(fF1TDCReferenceSignalsList);
//   TObject* obj = NULL;
//   F1TDCReferenceSignal* F1RefSignal  = NULL;

//   while ( (obj = next()) )
//     {
//       F1RefSignal = (F1TDCReferenceSignal*) obj;

//       bank_idx    = F1RefSignal->GetBankIndex();
//       slot_num    = F1RefSignal->GetSlotNumber();
//       chan_num    = F1RefSignal->GetChannelNumber();
//       //     time_au     = F1RefSignal->
//       if( (bank_idx == bank_index) and (slot_num == slot) and (chan_num == chan) ) {
// 	if ( F1RefSignal->HasFirstHit() ) return NULL;
// 	else                              return F1RefSignal;
//       }
//     }

//   return NULL;
// }



void
F1TDCReferenceContainer::SetReferenceSignal(Int_t bank_index, 
					    Int_t slot, 
					    Int_t chan,
					    UInt_t data,
					    Bool_t debug
					    )
{
  Int_t bank_idx = 0;
  Int_t slot_num = 0;
  Int_t chan_num = 0;
  // Int_t time_au  = 0;
  
  TObjArrayIter next(fF1TDCReferenceSignalsList);
  TObject* obj = NULL;
  F1TDCReferenceSignal* F1RefSignal  = NULL;

  while ( (obj = next()) )
    {
      F1RefSignal = (F1TDCReferenceSignal*) obj;

      bank_idx    = F1RefSignal->GetBankIndex();
      slot_num    = F1RefSignal->GetSlotNumber();
      chan_num    = F1RefSignal->GetChannelNumber();

      if( (bank_idx == bank_index) and (slot_num == slot) and (chan_num == chan) ) {
	if ( not F1RefSignal->HasFirstHit() ) {
	  F1RefSignal -> SetRefTimeAU (data);
	  if(debug) std::cout << *F1RefSignal << std::endl;
	}
      }
    }

  return;
}


Double_t
F1TDCReferenceContainer::GetReferenceTimeAU(
					    Int_t bank_index, 
					    TString name 
					    )
{
  Int_t   bank_idx = 0;
  TString ref_name = "";
  
  TObjArrayIter next(fF1TDCReferenceSignalsList);
  TObject* obj = NULL;
  F1TDCReferenceSignal* F1RefSignal  = NULL;

  while ( (obj = next()) )
    {
      F1RefSignal = (F1TDCReferenceSignal*) obj;

      bank_idx = F1RefSignal->GetBankIndex();
      ref_name = F1RefSignal->GetRefSignalName(); 

      if( (bank_idx == bank_index) and (ref_name == name) ) {
	// find the reference signals,
	if(F1RefSignal->HasRefTime()) {
	  // return a ref time if the reference time is filled up
	  // can be zero. 
	  return F1RefSignal->GetRefTimeAU();
	}
	//	return F1RefSignal->GetRefTimeAU();
      }
    }

  return 0.0; // they cannot find a reference signal for bank_index and name.
}



void
F1TDCReferenceContainer::ClearEventData()
{
  
  TObjArrayIter next(fF1TDCReferenceSignalsList);
  TObject* obj = NULL;
  F1TDCReferenceSignal* F1RefSignal  = NULL;

  while ( (obj = next()) )
    {
      F1RefSignal = (F1TDCReferenceSignal*) obj;
      F1RefSignal->ClearEventData();
    }

  return;
}

void
F1TDCReferenceContainer::PrintCounters()
{
  TObjArrayIter next(fF1TDCReferenceSignalsList);
  TObject* obj = NULL;
  F1TDCReferenceSignal* F1RefSignal  = NULL;


  std::cout << "F1Reference Signal Counters at System " << fSystemName << std::endl;
  while ( (obj = next()) )
    {
      F1RefSignal = (F1TDCReferenceSignal*) obj;
      F1RefSignal->PrintCounterSummary();
    }
  return;
};


void
F1TDCReferenceContainer::SetSystemName(const TString name)
{
  // Types are defined in QwType.h
  if(fSystemName.IsNull()) {
    fSystemName = name;
  }
  else {
    std::cout << "F1TDCReferenceContainer::SetSystemName " 
	      << fSystemName 
	      << " is already registered."
	      << std::endl;
  }
  return;
}



// Double_t
// F1TDCReferenceContainer::GetNoReferenceTimeAU(
// 					      Int_t bank_index, 
// 					      TString name 
// 					      )
// {
//   Int_t   bank_idx = 0;
//   TString ref_name = "";
  
//   TObjArrayIter next(fF1TDCReferenceSignalsList);
//   TObject* obj = NULL;
//   F1TDCReferenceSignal* F1RefSignal  = NULL;

//   while ( (obj = next()) )
//     {
//       F1RefSignal = (F1TDCReferenceSignal*) obj;

//       bank_idx = F1RefSignal->GetBankIndex();
//       ref_name = F1RefSignal->GetRefSignalName(); 

//       if( (bank_idx == bank_index) and (ref_name == name) ) {
// 	return F1RefSignal->GetNoRefTimeAU();
//       }
//     }

//   return 0.0;
// }<|MERGE_RESOLUTION|>--- conflicted
+++ resolved
@@ -127,7 +127,6 @@
 
   fBuffer = new UInt_t[fWordsPerBuffer];
 
-  ResetCounters();
 }
 
 
@@ -181,7 +180,6 @@
 
   fBuffer = new UInt_t[fWordsPerBuffer];
  
-  ResetCounters();
 }
 
 
@@ -1611,11 +1609,7 @@
 	    xor_setup_flag    = fF1TDCDecoder.IsHeaderXorSetup();
 	    trig_fifo_ok_flag = fF1TDCDecoder.IsNotHeaderTrigFIFO();
 	    event_ok_flag     = ( reference_event_num==fF1TDCDecoder.GetTDCHeaderEventNumber() );
-<<<<<<< HEAD
-	    diff_trigger_time = abs( int(reference_trig_time)-int(fF1TDCDecoder.GetTDCHeaderTriggerTime()) );
-=======
 	    diff_trigger_time = abs( Long_t(reference_trig_time) - Long_t(fF1TDCDecoder.GetTDCHeaderTriggerTime()) );
->>>>>>> 99f4fe8a
 
 	    trig_time_ok_flag = 
 	      (diff_trigger_time == valid_trigger_time_offset[0])  
