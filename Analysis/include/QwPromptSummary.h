#ifndef __QwPromptSummary__
#define __QwPromptSummary__
/**
 *  \file   QwPromptSummary.h
 *  \brief  
 *  \author jhlee@jlab.org
 *  \date   Friday, December 16 10:29:10 EST 2011
 */

#include <iostream>


#include "TObject.h"
#include "TClonesArray.h"
#include "TList.h"
#include "TString.h"

#include "TROOT.h"

/**
 *  \class QwPromptSummary
 *  \ingroup QwAnalysis
 *
 *  \brief 
 *
 */

class PromptSummaryElement :  public TObject
{
 public:
  PromptSummaryElement();
  PromptSummaryElement(TString name);
  virtual ~PromptSummaryElement();
  //  friend std::ostream& operator<<(std::ostream& os, const PromptSummaryElement &ps_element);

  void FillData(Double_t yield, Double_t yield_err, Double_t yield_width, TString yield_unit, 
		Double_t asym_diff, Double_t asym_diff_err,  Double_t asym_diff_width, TString asym_diff_unit);

  void    SetName (const TString in)  {fElementName=in;};
  TString GetName ()                  {return fElementName;};


  // Yield      : fHardwareBlockSumM2 
  // YieldError : fHardwareBlockSumError = sqrt(fHardwareBlockSumM2) / fGoodEventCount;

  void SetYield                (const Double_t in) { fYield=in; };
  void SetYieldError           (const Double_t in) { fYieldError=in; };
  void SetYieldWidth           (const Double_t in) { fYieldWidth=in; };
  void SetYieldUnit            (const TString  in) { fYieldUnit=in; };

  // Asymmetry : 
  void SetAsymmetry           (const Double_t in) { fAsymDiff=in; };
  void SetAsymmetryError      (const Double_t in) { fAsymDiffError=in; };
  void SetAsymmetryWidth      (const Double_t in) { fAsymDiffWidth=in; };
  void SetAsymmetryUnit       (const TString  in) { fAsymDiffUnit=in; };


  // Difference : 
  void SetDifference           (const Double_t in) { fAsymDiff=in; };
  void SetDifferenceError      (const Double_t in) { fAsymDiffError=in; };
  void SetDifferenceWidth      (const Double_t in) { fAsymDiffWidth=in; };
  void SetDifferenceUnit       (const TString  in) { fAsymDiffUnit=in; };


  // Yield 
  const Double_t GetYield         () { return fYield; };
  const Double_t GetYieldError    () { return fYieldError; };
  const Double_t GetYieldWidth    () { return fYieldWidth; };
  const TString  GetYieldUnit     () { return  fYieldUnit; };

  // Asymmetry : 
  const Double_t GetAsymmetry     () { return fAsymDiff; };
  const Double_t GetAsymmetryError() { return fAsymDiffError; };
  const Double_t GetAsymmetryWidth() { return fAsymDiffWidth; };
  const TString  GetAsymmetryUnit () { return fAsymDiffUnit; };


  // Difference : 
  const Double_t GetDifference     () { return fAsymDiff; };
  const Double_t GetDifferenceError() { return fAsymDiffError; };
  const Double_t GetDifferenceWidth() { return fAsymDiffWidth; };
  const TString  GetDifferenceUnit () { return fAsymDiffUnit; };


  void Set(TString type, const Double_t a, const Double_t a_err, const Double_t a_width);

  //  void SetAsymmetryWidthError (const Double_t in) { fAsymmetryWidthError=in; };
  // void SetAsymmetryWidthUnit  (const TString  in) { fAsymmetryWidthUnit=in; };


  TString GetCSVSummary();
  TString GetTextSummary();
  //

  // This is not sigma, but error defined in QwVQWK_Channel::CalculateRunningAverage() in QwVQWK_Channel.cc as follows
  // fHardwareBlockSumError = sqrt(fHardwareBlockSumM2) / fGoodEventCount;
  //
 private:

  TString fElementName;
  
  Double_t fYield;
  Double_t fYieldError;
  Double_t fYieldWidth;
  TString  fYieldUnit;

  Double_t fAsymDiff;
  Double_t fAsymDiffError;
  Double_t fAsymDiffWidth;
  TString  fAsymDiffUnit;

  /* Double_t fAsymmetryWidth; */
  /* Double_t fAsymmetryWidthError; */
  /* TString  fAsymmetryWidthUnit; */

<<<<<<< HEAD
#if ROOT_VERSION_CODE < ROOT_VERSION(5,90,0)
  ClassDef(PromptSummaryElement,0);
#endif //ROOT_VERSION_CODE < ROOT_VERSION(5,90,0)
=======
  ClassDef(PromptSummaryElement,0);
>>>>>>> ab5e924f

};


class QwPromptSummary  :  public TObject
{

 public:
  QwPromptSummary();
  QwPromptSummary(Int_t run_number, Int_t runlet_number);
  virtual ~QwPromptSummary();
  //  friend std::ostream& operator<<(std::ostream& os, const QwF1TDC &f1tdc);


  Int_t                    fNElements;
  TObjArray               *fElementList; 

  void SetRunNumber(const Int_t in) {fRunNumber = in;};
  const Int_t GetRunNumber() {return fRunNumber;};
  
  void SetRunletNumber(const Int_t in) {fRunletNumber = in;};
  const Int_t GetRunletNumber() {return fRunletNumber;};

  void AddElement(PromptSummaryElement *in);

  PromptSummaryElement* GetElementByName(TString name);
  
  void FillDataInElement(TString name, 
			 Double_t yield, Double_t yield_err, Double_t yield_width, TString yield_unit, 
			 Double_t asym_diff, Double_t asym_diff_err, Double_t asym_diff_width, TString asym_diff_unit);
  
  void FillYieldToElement(TString name, Double_t yield, Double_t yield_error, Double_t yield_width, TString yield_unit);
  void FillAsymDiffToElement(TString name, Double_t asym_diff, Double_t asym_diff_err, Double_t asym_diff_width, TString asym_diff_unit);
  //  void FillDifferenceToElement(Double_t asym_diff, Double_t asym_diff_err, TString asym_diff_unit);

  //  void Print(const Option_t* options = 0) const;

  void FillDoubleDifference(TString type, TString name1, TString name2);


  Int_t  GetSize()         const {return fNElements;};
  Int_t  Size()            const {return fNElements;};
  Int_t  HowManyElements() const {return fNElements;};


  void PrintCSV();
  void PrintTextSummary();

private:


 

  TString PrintTextSummaryHeader();
  TString PrintTextSummaryTailer();
  TString PrintCSVHeader();

  void    SetupElementList();
  
  Int_t   fRunNumber;
  Int_t   fRunletNumber;

  Bool_t  fLocalDebug;

<<<<<<< HEAD
#if ROOT_VERSION_CODE < ROOT_VERSION(5,90,0)
  ClassDef(QwPromptSummary,0);
#endif //ROOT_VERSION_CODE < ROOT_VERSION(5,90,0)
=======
  ClassDef(QwPromptSummary,0);
>>>>>>> ab5e924f

};


#endif<|MERGE_RESOLUTION|>--- conflicted
+++ resolved
@@ -113,13 +113,7 @@
   /* Double_t fAsymmetryWidthError; */
   /* TString  fAsymmetryWidthUnit; */
 
-<<<<<<< HEAD
-#if ROOT_VERSION_CODE < ROOT_VERSION(5,90,0)
   ClassDef(PromptSummaryElement,0);
-#endif //ROOT_VERSION_CODE < ROOT_VERSION(5,90,0)
-=======
-  ClassDef(PromptSummaryElement,0);
->>>>>>> ab5e924f
 
 };
 
@@ -143,8 +137,8 @@
   void SetRunletNumber(const Int_t in) {fRunletNumber = in;};
   const Int_t GetRunletNumber() {return fRunletNumber;};
 
+
   void AddElement(PromptSummaryElement *in);
-
   PromptSummaryElement* GetElementByName(TString name);
   
   void FillDataInElement(TString name, 
@@ -158,7 +152,6 @@
   //  void Print(const Option_t* options = 0) const;
 
   void FillDoubleDifference(TString type, TString name1, TString name2);
-
 
   Int_t  GetSize()         const {return fNElements;};
   Int_t  Size()            const {return fNElements;};
@@ -184,13 +177,7 @@
 
   Bool_t  fLocalDebug;
 
-<<<<<<< HEAD
-#if ROOT_VERSION_CODE < ROOT_VERSION(5,90,0)
   ClassDef(QwPromptSummary,0);
-#endif //ROOT_VERSION_CODE < ROOT_VERSION(5,90,0)
-=======
-  ClassDef(QwPromptSummary,0);
->>>>>>> ab5e924f
 
 };
 
