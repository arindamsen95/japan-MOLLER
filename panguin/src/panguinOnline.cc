--- conflicted
+++ resolved
@@ -21,11 +21,8 @@
 #include <TText.h>
 #include "TPaveText.h"
 #include <TApplication.h>
-<<<<<<< HEAD
 #include "TEnv.h"
-=======
 #include "TRegexp.h"
->>>>>>> 5e74106a
 //#define OLDTIMERUPDATE
 
 using namespace std;
@@ -852,7 +849,8 @@
     histoname.Remove(0,2);
     Int_t bracketindex = histoname.First("(");
     if (bracketindex>0) histoname.Remove(bracketindex);
-    //    std::cout << histoname << " "<< command[0](TRegexp(">>.+(?")) <<std::endl;
+    if(fVerbosity>=3)
+      std::cout << histoname << " "<< command[0](TRegexp(">>.+(?")) <<std::endl;
   } else {
     histoname = "htemp";
   }
@@ -886,15 +884,7 @@
   TString drawopt = command[2];
   Int_t errcode=0;
   if (iTree <= fRootTree.size() ) {
-<<<<<<< HEAD
     if(fVerbosity>=1){
-=======
-    errcode = fRootTree[iTree]->Draw(var,cut,drawopt,
-				     1000000000,fTreeEntries[iTree]);
-    TObject *hobj = (TObject*)gROOT->FindObject(histoname);
-
-    if(fVerbosity>1){
->>>>>>> 5e74106a
       cout<<__PRETTY_FUNCTION__<<"\t"<<__LINE__<<endl;
       cout<<command[0]<<"\t"<<command[1]<<"\t"<<command[2]<<"\t"<<command[3]
 	  <<"\t"<<command[4]<<endl;
@@ -902,12 +892,11 @@
 	cout<<"\tProcessing from tree: "<<iTree<<"\t"<<fRootTree[iTree]->GetTitle()<<"\t"
 	    <<fRootTree[iTree]->GetName()<<endl;
     }
-
-    errcode = fRootTree[iTree]->Draw(var,cut,drawopt);
-    //1000000000,fTreeEntries[iTree]);
+    errcode = fRootTree[iTree]->Draw(var,cut,drawopt,
+				     1000000000,fTreeEntries[iTree]);
     if(fVerbosity>=3)
       cout<<"Finished drawing with error code "<<errcode<<endl;
-    TObject *hobj = (TObject*)gROOT->FindObject("htemp");
+    TObject *hobj = (TObject*)gROOT->FindObject(histoname);
 
     if(errcode==-1) {
       BadDraw(var+" not found");
