///////////////////////////////////////////////////////////////////
//  Macro to help with online analysis
//    B. Moffit  Oct. 2003
#ifndef panguinOnline_h
#define panguinOnline_h 1

#include <TTree.h>
#include <TFile.h>
#include <TGButton.h>
#include <TGFrame.h>
#include <TRootEmbeddedCanvas.h>
#include "TGLabel.h"
#include "TGString.h"
#include <RQ_OBJECT.h>
#include <TQObject.h>
#include <vector>
#include <TString.h>
#include <TCut.h>
#include <TTimer.h>
#include "TH1.h"
#include "TH2.h"
#include "TH3.h"
#include "panguinOnlineConfig.hh"

<<<<<<< HEAD
#define UPDATETIME 3000
=======
#define UPDATETIME 10000
>>>>>>> 390dc504

class OnlineGUI {
  // Class that takes care of the GUI
  RQ_OBJECT("OnlineGUI")
private:
  TGMainFrame                      *fMain;
  TGHorizontalFrame                *fTopframe;
  TGVerticalFrame                  *vframe;
  TGRadioButton                    *fRadioPage[50];
  TGPictureButton                  *wile;
  TGTextButton                     *fNow; // current time
  TGTextButton                     *fLastUpdated; // plots last updated
  TGTextButton                     *fRootFileLastUpdated; // Root file last updated
  TRootEmbeddedCanvas              *fEcanvas;
  TGHorizontalFrame                *fBottomFrame;
  TGHorizontalFrame                *hframe;
  TGTextButton                     *fNext;
  TGTextButton                     *fPrev;
  TGTextButton                     *fExit;
  TGLabel                          *fRunNumber;
  TGTextButton                     *fPrint;
  TCanvas                          *fCanvas; // Present Embedded canvas
  OnlineConfig                     *fConfig;
  UInt_t                            current_page;
  TFile*                            fRootFile;
  TFile*                            fGoldenFile;
  Bool_t                            doGolden;
  std::vector <TTree*>                   fRootTree;
  std::vector <Int_t>                    fTreeEntries;
  std::vector < std::pair <TString,TString> > fileObjects;
  std::vector < std::vector <TString> >       treeVars;
  UInt_t                            runNumber;
  TTimer                           *timer;
  TTimer                           *timerNow; // used to update time
  Bool_t                            fUpdate;
  Bool_t                            fFileAlive;
  Bool_t                            fPrintOnly;
  TH1D                             *mytemp1d;
  TH2D                             *mytemp2d;
  TH3D                             *mytemp3d;
  TH1D                             *mytemp1d_golden;
  TH2D                             *mytemp2d_golden;
  TH3D                             *mytemp3d_golden;

  int fVerbosity;

public:
  OnlineGUI(OnlineConfig&, Bool_t,int);
  void CreateGUI(const TGWindow *p, UInt_t w, UInt_t h);
  virtual ~OnlineGUI();
  void DoDraw();
  void DrawPrev();
  void DrawNext();
  void DoRadio();
  void CheckPageButtons();
  // Specific Draw Methods
  Bool_t IsHistogram(TString);
  void GetFileObjects();
  void GetTreeVars();
  void GetRootTree();
  UInt_t GetTreeIndex(TString);
  UInt_t GetTreeIndexFromName(TString);
  void TreeDraw(std::vector <TString>); 
  void HistDraw(std::vector <TString>);
  void MacroDraw(std::vector <TString>);
  void LoadDraw(std::vector <TString>);
  void LoadLib(std::vector <TString>);
  void DoDrawClear();
  void TimerUpdate();
  void UpdateCurrentTime();  // update current time
  void BadDraw(TString);
  void CheckRootFile();
  Int_t OpenRootFile();
  void PrintToFile();
  void PrintPages();
  void MyCloseWindow();
  void CloseGUI();
  void SetVerbosity(int ver){fVerbosity=ver;}
  ClassDef(OnlineGUI,0);
};
#endif //panguinOnline_h<|MERGE_RESOLUTION|>--- conflicted
+++ resolved
@@ -22,11 +22,7 @@
 #include "TH3.h"
 #include "panguinOnlineConfig.hh"
 
-<<<<<<< HEAD
-#define UPDATETIME 3000
-=======
 #define UPDATETIME 10000
->>>>>>> 390dc504
 
 class OnlineGUI {
   // Class that takes care of the GUI
