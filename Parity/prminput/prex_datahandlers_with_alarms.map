--- conflicted
+++ resolved
@@ -1,6 +1,5 @@
 # This is an example of a detector definition file.
 
-<<<<<<< HEAD
 [QwCombiner]
   name       = MyCombiner
   priority   = 0
@@ -17,17 +16,6 @@
   slope-path = ./LRBoutput/
   tree-name  = mulc_lrb
   tree-comment = Helicity event data tree (corrected by LinRegBlue)
-=======
-#[LRBCorrector]
-#  name       = LinRegBlue Corrector
-#  priority   = 10
-#  map        = prex_corrolator.conf
-#  slope-file-base = blueR
-#  slope-file-suff = new.slope.root
-#  slope-path = ./LRBoutput/
-#  tree-name  = mulc_lrb
-#  tree-comment = Helicity event data tree (corrected by LinRegBlue)
->>>>>>> 5ed02d56
 
 #[QwCorrelator]
 #  name       = MyCorrelator
