--- conflicted
+++ resolved
@@ -29,8 +29,7 @@
 !device_type, device_name,      lower limit, upper limit, local(l)/global(g), stability RMS, burplevel
 ! 70 uA running BCM, BPM tracking non-saturation, global promotion of device error codes
  bcm, bcm_an_us,		1,	1e6,	l 
-<<<<<<< HEAD
- bcm, bcm_dg_ds,		1,	1e6,	g,	0
+ combinedbcm, bcm_target,		1,	1e6,	g,	0
  bpmstripline, bpm4a, xm, 1000, 55000, g, 0, 2000
  bpmstripline, bpm4a, xp, 1000, 55000, g, 0, 2000
  bpmstripline, bpm4a, ym, 1000, 55000, g, 0, 2000
@@ -47,25 +46,6 @@
  bpmstripline, bpm11, xp, 1000, 55000, g, 0, 2000
  bpmstripline, bpm11, ym, 1000, 55000, g, 0, 2000
  bpmstripline, bpm11, yp, 1000, 55000, g, 0, 2000
-=======
- combinedbcm, bcm_target,		1,	1e6,	g,	0
- bpmstripline, bpm4a, xm, 1000, 55000, g, 0, 1000
- bpmstripline, bpm4a, xp, 1000, 55000, g, 0, 1000
- bpmstripline, bpm4a, ym, 1000, 55000, g, 0, 1000
- bpmstripline, bpm4a, yp, 1000, 55000, g, 0, 1000
- bpmstripline, bpm4e, xm, 1000, 55000, g, 0, 1000
- bpmstripline, bpm4e, xp, 1000, 55000, g, 0, 1000
- bpmstripline, bpm4e, ym, 1000, 55000, g, 0, 1000
- bpmstripline, bpm4e, yp, 1000, 55000, g, 0, 1000
- bpmstripline, bpm12, xm, 1000, 55000, g, 0, 1000
- bpmstripline, bpm12, xp, 1000, 55000, g, 0, 1000
- bpmstripline, bpm12, ym, 1000, 55000, g, 0, 1000
- bpmstripline, bpm12, yp, 1000, 55000, g, 0, 1000
- bpmstripline, bpm11, xm, 1000, 55000, g, 0, 1000
- bpmstripline, bpm11, xp, 1000, 55000, g, 0, 1000
- bpmstripline, bpm11, ym, 1000, 55000, g, 0, 1000
- bpmstripline, bpm11, yp, 1000, 55000, g, 0, 1000
->>>>>>> dbaab4db
 ! bpmstripline,	bpm11,	effectivecharge, 0, 1.8e5, g, 0
 ! bpmstripline,	bpm4e,	effectivecharge, 0, 1.8e5, g, 0
 ! bpmstripline,	bpm4a,	effectivecharge, 0, 1.8e5, g, 0
