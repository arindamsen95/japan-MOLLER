--- conflicted
+++ resolved
@@ -116,17 +116,10 @@
   tree-comment = Correlations (all variables)
 
 [QwCombiner]
-<<<<<<< HEAD
   name       = MyCombiner2
   priority   = 99
   map        = prex_combiner2.map
   tree-name  = mulc2
-  tree-comment = Helicity event data tree (corrected)
-=======
-  name       = MyCombiner
-  priority   = 0
-  map        = prex_combiner.map
-  tree-name  = mulc
   tree-comment = Helicity event data tree (corrected)
 
 [QwExtractor]
@@ -143,5 +136,4 @@
 #  scope      = event
 #  map        = prex_bmw.map
 #  tree-name  = bmw
-#  tree-comment = Beam modulation
->>>>>>> 4e09bd1a
+#  tree-comment = Beam modulation