--- conflicted
+++ resolved
@@ -27,8 +27,7 @@
 !***************************************************
 !for bcm devices
 !device_type, device_name,      lower limit, upper limit, local(l)/global(g), stability percentage
-<<<<<<< HEAD
- bcm, bcm_an_ds3,		55,	1e6,	g,	0.8
+ combinedbcm, bcm_target,		55,	1e6,	g,	0.8
  bpmstripline, bpm4a, xm, 1000, 55000, g, 0, 2000
  bpmstripline, bpm4a, xp, 1000, 55000, g, 0, 2000
  bpmstripline, bpm4a, ym, 1000, 55000, g, 0, 2000
@@ -45,25 +44,6 @@
  bpmstripline, bpm11, xp, 1000, 55000, g, 0, 2000
  bpmstripline, bpm11, ym, 1000, 55000, g, 0, 2000
  bpmstripline, bpm11, yp, 1000, 55000, g, 0, 2000
-=======
- combinedbcm, bcm_target,		55,	1e6,	g,	0.8
- bpmstripline, bpm4a, xm, 1000, 55000, g, 0, 1000
- bpmstripline, bpm4a, xp, 1000, 55000, g, 0, 1000
- bpmstripline, bpm4a, ym, 1000, 55000, g, 0, 1000
- bpmstripline, bpm4a, yp, 1000, 55000, g, 0, 1000
- bpmstripline, bpm4e, xm, 1000, 55000, g, 0, 1000
- bpmstripline, bpm4e, xp, 1000, 55000, g, 0, 1000
- bpmstripline, bpm4e, ym, 1000, 55000, g, 0, 1000
- bpmstripline, bpm4e, yp, 1000, 55000, g, 0, 1000
- bpmstripline, bpm12, xm, 1000, 55000, g, 0, 1000
- bpmstripline, bpm12, xp, 1000, 55000, g, 0, 1000
- bpmstripline, bpm12, ym, 1000, 55000, g, 0, 1000
- bpmstripline, bpm12, yp, 1000, 55000, g, 0, 1000
- bpmstripline, bpm11, xm, 1000, 55000, g, 0, 1000
- bpmstripline, bpm11, xp, 1000, 55000, g, 0, 1000
- bpmstripline, bpm11, ym, 1000, 55000, g, 0, 1000
- bpmstripline, bpm11, yp, 1000, 55000, g, 0, 1000
->>>>>>> dbaab4db
 
 !for parity mock data run 1000 9.98608e+06
 !bcm, qwk_bcm0l03, 	8.00e+06, 	1.20e+07, 1, 0 
