/**********************************************************\
* File: QwBPMCavity.cc                                 *
*                                                         *
* Author:                                                 *
* Time-stamp:                                             *
\**********************************************************/

#include "QwBPMCavity.h"

// System headers
#include <stdexcept>

// Qweak headers
#ifdef __USE_DATABASE__
#include "QwDBInterface.h"
#endif // __USE_DATABASE__

/* Position calibration factor, transform ADC counts in mm*/
const Double_t QwBPMCavity::kQwCavityCalibration = 1.0;
//The value of kQwCavityCalibration is made up so we have to replace it with an actual value when it is determined
//Josh Kaisen

const TString QwBPMCavity::subelement[QwBPMCavity::kNumElements]={"XI","YI","Q"};


Bool_t QwBPMCavity::ParseChannelName(const TString &channel,
				     TString &detname,
				     TString &subname,
				     UInt_t &localindex)
{
  localindex=kInvalidSubelementIndex;
  //QwMessage << "Channel Name: " << channel << QwLog::endl;
  for(size_t i=0;i<kNumElements;i++){
    if(channel.EndsWith(subelement[i],TString::kIgnoreCase)){
      localindex=i;
      subname = subelement[i];
      size_t detnamesize = channel.Sizeof() - subname.Sizeof();
      detname = channel(0,detnamesize);
      break;
    }
  }

  //QwMessage << "Detector Name: " << detname << QwLog::endl;
  //QwMessage << "Sub Name: " << subname << QwLog::endl;

  if(localindex==kInvalidSubelementIndex){
    detname = "";
    subname = "";
    QwWarning << "QwBPMCavity::GetSubElementIndex is unable to associate the string -"
	      <<subname<<"- to any index" << QwLog::endl;
  }
  return (localindex!=kInvalidSubelementIndex);
}


void  QwBPMCavity::InitializeChannel(TString name)
{
  size_t i=0;
  Bool_t localdebug = kFALSE;

  VQwBPM::InitializeChannel(name);

  for(i=0;i<kNumElements;i++) {
    fElement[i].InitializeChannel(name+subelement[i],"raw");
    if(localdebug)
      std::cout<<" Wire ["<<i<<"]="<<fElement[i].GetElementName()<<"\n";
  }

  for(i=kXAxis;i<kNumAxes;i++){
    fRelPos[i].InitializeChannel(name+"Rel"+subelement[i],"derived");
    fAbsPos[i].InitializeChannel(name+kAxisLabel[i],"derived");
  }

  bFullSave=kTRUE;

  return;
}

void  QwBPMCavity::InitializeChannel(TString subsystem, TString name)
{
  size_t i=0;
  Bool_t localdebug = kFALSE;
  
  VQwBPM::InitializeChannel(name);
  
  for(i=0;i<kNumElements;i++) {
    fElement[i].InitializeChannel(subsystem, "QwBPMCavity", name+subelement[i],"raw");
    if(localdebug)
      std::cout<<" Wire ["<<i<<"]="<<fElement[i].GetElementName()<<"\n";
  }
  
  for(i=kXAxis;i<kNumAxes;i++){
    fRelPos[i].InitializeChannel(subsystem, "QwBPMCavity", name+"Rel"+subelement[i],"derived");
    fAbsPos[i].InitializeChannel(subsystem, "QwBPMCavity", name+kAxisLabel[i],"derived");
  }
  
  bFullSave=kTRUE;
  
  return;
}

void QwBPMCavity::ClearEventData()
{
  size_t i=0;

  for(i=0;i<kNumElements;i++){
    fElement[i].ClearEventData();
  }
  for(i=0;i<kNumAxes;i++){
    fAbsPos[i].ClearEventData();
    fRelPos[i].ClearEventData();
  }
}


Bool_t QwBPMCavity::ApplyHWChecks()
{
  Bool_t eventokay=kTRUE;

  UInt_t deviceerror=0;
  for(size_t i=0;i<kNumElements;i++)
    {
      deviceerror|= fElement[i].ApplyHWChecks();  //OR the error code from each wire
      eventokay &= (deviceerror & 0x0);//AND with 0 since zero means HW is good.

      if (bDEBUG) std::cout<<" Inconsistent within BPM terminals wire[ "<<i<<" ] "<<std::endl;
      if (bDEBUG) std::cout<<" wire[ "<<i<<" ] sequence num "<<fElement[i].GetSequenceNumber()<<" sample size "<<fElement[i].GetNumberOfSamples()<<std::endl;
    }
  return eventokay;
}

void QwBPMCavity::IncrementErrorCounters()
{
  size_t i=0;

  for(i=0;i<kNumElements;i++){
    fElement[i].IncrementErrorCounters();
  }
  for(i=0;i<kNumAxes;i++){
    fRelPos[i].IncrementErrorCounters();
    fAbsPos[i].IncrementErrorCounters();
  }
}

void QwBPMCavity::PrintErrorCounters() const
{
  size_t i=0;
  for(i=0;i<kNumElements;i++) {
    fElement[i].PrintErrorCounters();
  }
  for(i=0;i<kNumAxes;i++){
    //    fRelPos[i].PrintErrorCounters();
    fAbsPos[i].PrintErrorCounters();
  }
}

UInt_t QwBPMCavity::GetEventcutErrorFlag()
{
  size_t i=0;
  UInt_t error=0;
  for(i=0;i<kNumElements;i++) {
    error|=fElement[i].GetEventcutErrorFlag();
  }
  for(i=0;i<kNumAxes;i++){
    error|=fRelPos[i].GetEventcutErrorFlag();
    error|=fAbsPos[i].GetEventcutErrorFlag();
  }
  return error;
}

UInt_t QwBPMCavity::UpdateErrorFlag()
{
  size_t i=0;
  UInt_t error1=0;
  UInt_t error2=0;  
  for(i=0;i<kNumElements;i++) {
    error1|=fElement[i].GetErrorCode();
    error2|=fElement[i].GetEventcutErrorFlag();
  }
  for(i=kXAxis;i<kNumAxes;i++) {
    fRelPos[i].UpdateErrorFlag(error1);
    fAbsPos[i].UpdateErrorFlag(error1);
    error2|=fRelPos[i].GetEventcutErrorFlag();
    error2|=fAbsPos[i].GetEventcutErrorFlag();
  }
  return error2;
}

Bool_t QwBPMCavity::ApplySingleEventCuts()
{
  Bool_t status=kTRUE;
  Int_t i=0;
  UInt_t error_code = 0;
  //Event cuts for elements
  for(i=0;i<kNumElements;i++){
    if (fElement[i].ApplySingleEventCuts()){
      status&=kTRUE;
    }
    else{
      status&=kFALSE;
      if (bDEBUG) std::cout<<" Element "<< fElement[i].GetElementName()
			   << " event cut failed ";
    }
    error_code |= fElement[i].GetErrorCode();
  }
  for(i=kXAxis;i<kNumAxes;i++){
    fRelPos[i].UpdateErrorFlag(error_code);
    if (fRelPos[i].ApplySingleEventCuts()){ //for RelX
      status&=kTRUE;
    }
    else{
      status&=kFALSE;
      if (bDEBUG) std::cout<<" Rel X event cut failed ";
    }
  }

  for(i=kXAxis;i<kNumAxes;i++){
    fAbsPos[i].UpdateErrorFlag(error_code);
    if (fAbsPos[i].ApplySingleEventCuts()){ //for RelX
      status&=kTRUE;
    }
    else{
      status&=kFALSE;
      if (bDEBUG) std::cout<<" Abs X event cut failed ";
    }
  }
  return status;
}

VQwHardwareChannel* QwBPMCavity::GetSubelementByName(TString ch_name)
{
  VQwHardwareChannel* tmpptr = NULL;
  ch_name.ToLower();
  if (ch_name=="relx"){
    tmpptr = &fRelPos[0];
  }else if (ch_name=="rely"){
    tmpptr = &fRelPos[1];
  }else if (ch_name=="absx" || ch_name=="x" ){
    tmpptr = &fAbsPos[0];
  }else if (ch_name=="absy" || ch_name=="y"){
    tmpptr = &fAbsPos[1];
  }else if (ch_name=="effectivecharge" || ch_name=="charge" || ch_name=="q"){
    tmpptr = &fElement[kQElem];
  } else {
    TString loc="QwLinearDiodeArray::GetSubelementByName for"
      + this->GetElementName() + " was passed "
      + ch_name + ", which is an unrecognized subelement name.";
    throw std::invalid_argument(loc.Data());
  }
  return tmpptr;
}


/*
void QwBPMCavity::SetSingleEventCuts(TString ch_name, Double_t minX, Double_t maxX)
{

  if (ch_name=="relx"){
    QwMessage<<"RelX LL " <<  minX <<" UL " << maxX <<QwLog::endl;
     fRelPos[0].SetSingleEventCuts(minX,maxX);

  }else if (ch_name=="rely"){
    QwMessage<<"RelY LL " <<  minX <<" UL " << maxX <<QwLog::endl;
    fRelPos[1].SetSingleEventCuts(minX,maxX);

  } else  if (ch_name=="absx"){
    QwMessage<<"AbsX LL " <<  minX <<" UL " << maxX <<QwLog::endl;
    fAbsPos[0].SetSingleEventCuts(minX,maxX);

  }else if (ch_name=="absy"){
    QwMessage<<"AbsY LL " <<  minX <<" UL " << maxX <<QwLog::endl;
      fAbsPos[1].SetSingleEventCuts(minX,maxX);

  }else if (ch_name=="effectivecharge"){
    QwMessage<<"EffectveQ LL " <<  minX <<" UL " << maxX <<QwLog::endl;
     fElement[kQElem].SetSingleEventCuts(minX,maxX);

  }

}*/

void QwBPMCavity::SetSingleEventCuts(TString ch_name, UInt_t errorflag,Double_t minX, Double_t maxX, Double_t stability, Double_t burplevel){
  errorflag|=kBPMErrorFlag;//update the device flag
  if (ch_name=="relx"){
    QwMessage<<"RelX LL " <<  minX <<" UL " << maxX <<QwLog::endl;
     fRelPos[0].SetSingleEventCuts(errorflag,minX,maxX,stability,burplevel); 

  }else if (ch_name=="rely"){
    QwMessage<<"RelY LL " <<  minX <<" UL " << maxX <<QwLog::endl;
    fRelPos[1].SetSingleEventCuts(errorflag,minX,maxX,stability,burplevel); 

  } else  if (ch_name=="absx"){
    QwMessage<<"AbsX LL " <<  minX <<" UL " << maxX <<QwLog::endl;
    fAbsPos[0].SetSingleEventCuts(errorflag,minX,maxX,stability,burplevel); 

  }else if (ch_name=="absy"){
    QwMessage<<"AbsY LL " <<  minX <<" UL " << maxX <<QwLog::endl;
    fAbsPos[1].SetSingleEventCuts(errorflag,minX,maxX,stability,burplevel);

  }else if (ch_name=="effectivecharge"){
    QwMessage<<"EffectveQ LL " <<  minX <<" UL " << maxX <<QwLog::endl;
<<<<<<< HEAD
    fEffectiveCharge.SetSingleEventCuts(errorflag,minX,maxX,stability,burplevel);

  }else if (ch_name=="wire1"){
    QwMessage<<"wire1 " <<  minX <<" UL " << maxX <<QwLog::endl;
    fWire[0].SetSingleEventCuts(errorflag,minX,maxX,stability,burplevel);

  }else if (ch_name=="wire2"){
    QwMessage<<"wire2 " <<  minX <<" UL " << maxX <<QwLog::endl;
    fWire[1].SetSingleEventCuts(errorflag,minX,maxX,stability,burplevel);
=======
     fElement[kQElem].SetSingleEventCuts(errorflag,minX,maxX,stability);
>>>>>>> dbaffd6e

  }

}

Bool_t QwBPMCavity::CheckForBurpFail(const VQwDataElement *ev_error){
  Short_t i=0;
  Bool_t burpstatus = kFALSE;
  try {
    if(typeid(*ev_error)==typeid(*this)) {
      //std::cout<<" Here in QwBPMCavity::CheckForBurpFail \n";
      if (this->GetElementName()!="") {
        const QwBPMCavity* value_bpm = dynamic_cast<const QwBPMCavity* >(ev_error);
        for(i=0;i<2;i++){
          burpstatus |= fWire[i].CheckForBurpFail(&(value_bpm->fWire[i]));
          burpstatus |= fRelPos[i].CheckForBurpFail(&(value_bpm->fRelPos[i]));
          burpstatus |= fAbsPos[i].CheckForBurpFail(&(value_bpm->fAbsPos[i]));
        }
        burpstatus |= fEffectiveCharge.CheckForBurpFail(&(value_bpm->fEffectiveCharge));
      }
    } else {
      TString loc="Standard exception from QwBPMCavity::CheckForBurpFail :"+
        ev_error->GetElementName()+" "+this->GetElementName()+" are not of the "
        +"same type";
      throw std::invalid_argument(loc.Data());
    }
  } catch (std::exception& e) {
    std::cerr<< e.what()<<std::endl;
  }
  return burpstatus;
}

void QwBPMCavity::UpdateErrorFlag(const VQwBPM *ev_error){
  size_t i=0;
  try {
    if(typeid(*ev_error)==typeid(*this)) {
      // std::cout<<" Here in QwBPMStripline::UpdateErrorFlag \n";
      if (this->GetElementName()!="") {
        const QwBPMCavity* value_bpm = dynamic_cast<const QwBPMCavity* >(ev_error);
	for(i=0;i<kNumElements;i++){
	  fElement[i].UpdateErrorFlag(value_bpm->fElement[i]);
	}
	for(i=kXAxis;i<kNumAxes;i++) {
	  fRelPos[i].UpdateErrorFlag(value_bpm->fRelPos[i]);
	  fAbsPos[i].UpdateErrorFlag(value_bpm->fAbsPos[i]);
	}
      }
    } else {
      TString loc="Standard exception from QwBPMCavity::UpdateErrorFlag :"+
        ev_error->GetElementName()+" "+this->GetElementName()+" are not of the "
        +"same type";
      throw std::invalid_argument(loc.Data());
    }
  } catch (std::exception& e) {
    std::cerr<< e.what()<<std::endl;
  }   
};



void  QwBPMCavity::ProcessEvent()
{
  size_t i = 0;

  ApplyHWChecks();
  /**First apply HW checks and update HW  error flags. 
     Calling this routine here and not in ApplySingleEventCuts  
     makes a difference for a BPMs because they have derrived devices.
  */
  for(i=0;i<kNumElements;i++) {
    fElement[i].ProcessEvent();
  }

  for(i=kXAxis;i<kNumAxes;i++){
    fRelPos[i].Ratio(fElement[i],fElement[kQElem]);
    fRelPos[i].Scale(kQwCavityCalibration);
    fAbsPos[i]= fRelPos[i];
    fAbsPos[i].AddChannelOffset(fPositionCenter[i]);
  }

  return;
}


Int_t QwBPMCavity::ProcessEvBuffer(UInt_t* buffer, UInt_t word_position_in_buffer,UInt_t index)
{
  if(index<kNumElements) {
    fElement[index].ProcessEvBuffer(buffer,word_position_in_buffer);
  }
  else {
    std::cerr <<
      "QwBPMCavity::ProcessEvBuffer(): attempt to fill in raw date for a wire that doesn't exist \n";
  }
  return word_position_in_buffer;
}



void QwBPMCavity::PrintValue() const
{
  for (size_t i = 0; i < kNumElements; i++) {
    fElement[i].PrintValue();
  }
  for (size_t i=0;i<kNumAxes;i++){
    //    fRelPos[i].PrintValue();
    fAbsPos[i].PrintValue();
  }
}

void QwBPMCavity::PrintInfo() const
{
  size_t i = 0;
  for (i = 0; i < kNumElements; i++) {
    fElement[i].PrintInfo();
  }
  for(i=0;i<kNumAxes;i++){
    //    fRelPos[i].PrintInfo();
    fAbsPos[i].PrintInfo();
  }
}


TString QwBPMCavity::GetSubElementName(Int_t subindex)
{
  TString thisname;
  if(subindex<kNumElements&&subindex>-1)
    thisname=fElement[subindex].GetElementName();
  else
    std::cerr<<"QwBPMCavity::GetSubElementName for "<<
      GetElementName()<<" this subindex doesn't exists \n";
  return thisname;
}

UInt_t QwBPMCavity::GetSubElementIndex(TString subname)
{
  subname.ToUpper();
  UInt_t localindex=kInvalidSubelementIndex;
  for(size_t i=0;i<kNumElements;i++)
    if(subname==subelement[i])localindex=i;

  if(localindex==kInvalidSubelementIndex)
    std::cerr << "QwBPMCavity::GetSubElementIndex is unable to associate the string -"
	      <<subname<<"- to any index"<<std::endl;

  return localindex;
}

void  QwBPMCavity::GetAbsolutePosition()
{
  for(size_t i=0;i<kNumAxes;i++){
    fRelPos[i].Ratio(fElement[i],fElement[kQElem]);
    fAbsPos[i]= fRelPos[i];
    fAbsPos[i].AddChannelOffset(fPositionCenter[i]);
  }
  // For Z, the absolute position will be the offset we are reading from the
  // geometry map file. Since we are not putting that to the tree it is not
  // treated as a vqwk channel.
}


VQwBPM& QwBPMCavity::operator= (const VQwBPM &value)
{
  *(dynamic_cast<QwBPMCavity*>(this)) =
      *(dynamic_cast<const QwBPMCavity*>(&value));
  return *this;
}

QwBPMCavity& QwBPMCavity::operator= (const QwBPMCavity &value)
{
  VQwBPM::operator= (value);

  if (GetElementName()!=""){
    size_t i = 0;
    for(i=0;i<kNumElements;i++) {
      this->fElement[i]=value.fElement[i];
    }
    for(i=0;i<kNumAxes;i++){
      this->fRelPos[i]=value.fRelPos[i];
      this->fAbsPos[i]=value.fAbsPos[i];
    }
  }
  return *this;
}


QwBPMCavity& QwBPMCavity::operator+= (const QwBPMCavity &value)
{

  if (GetElementName()!=""){
    size_t i = 0;
    for(i=0;i<kNumElements;i++) {
      this->fElement[i]+=value.fElement[i];
    }
    for(i=0;i<kNumAxes;i++){
      this->fRelPos[i]+=value.fRelPos[i];
      this->fAbsPos[i]+=value.fAbsPos[i];
    }
  }
  return *this;
}

VQwBPM& QwBPMCavity::operator+= (const VQwBPM &value)
{
  *(dynamic_cast<QwBPMCavity*>(this)) +=
      *(dynamic_cast<const QwBPMCavity*>(&value));
  return *this;
}



QwBPMCavity& QwBPMCavity::operator-= (const QwBPMCavity &value)
{

  if (GetElementName()!=""){
    size_t i = 0;
    for(i=0;i<kNumElements;i++) {
      this->fElement[i]-=value.fElement[i];
    }
    for(i=0;i<kNumAxes;i++){
      this->fRelPos[i]-=value.fRelPos[i];
      this->fAbsPos[i]-=value.fAbsPos[i];
    }
  }
  return *this;
}

VQwBPM& QwBPMCavity::operator-= (const VQwBPM &value)
{
  *(dynamic_cast<QwBPMCavity*>(this)) -=
      *(dynamic_cast<const QwBPMCavity*>(&value));
  return *this;
}



void QwBPMCavity::Ratio(QwBPMCavity &numer, QwBPMCavity &denom)
{
  // this function is called when forming asymmetries. In this case what we actually want for the
  // stripline is the difference only not the asymmetries

  *this=numer;
  this->fElement[kQElem].Ratio(numer.fElement[kQElem],denom.fElement[kQElem]);
  return;
}



void QwBPMCavity::Scale(Double_t factor)
{
  for(size_t i=0;i<kNumElements;i++){
    fElement[i].Scale(factor);
  }
  for(size_t i=0;i<kNumAxes;i++){
    fRelPos[i].Scale(factor);
    fAbsPos[i].Scale(factor);
  }
  return;
}


void QwBPMCavity::CalculateRunningAverage()
{
  size_t i = 0;
  for(i=0;i<kNumElements;i++)
    fElement[i].CalculateRunningAverage();
  for (i = 0; i < kNumAxes; i++){
    fRelPos[i].CalculateRunningAverage();
    fAbsPos[i].CalculateRunningAverage();
  }
  return;
}

void QwBPMCavity::AccumulateRunningSum(const VQwBPM &value){
  AccumulateRunningSum(*dynamic_cast<const QwBPMCavity* >(&value));
};

void QwBPMCavity::AccumulateRunningSum(const QwBPMCavity& value)
{

  size_t i = 0;
  for(i=0;i<kNumElements;i++)
    fElement[i].AccumulateRunningSum(value.fElement[i]);
  for (i = 0; i < 2; i++){
    fRelPos[i].AccumulateRunningSum(value.fRelPos[i]);
    fAbsPos[i].AccumulateRunningSum(value.fAbsPos[i]);
  }
  return;
}

void QwBPMCavity::DeaccumulateRunningSum(VQwBPM &value){
  DeaccumulateRunningSum(*dynamic_cast<QwBPMCavity* >(&value));
};

void QwBPMCavity::DeaccumulateRunningSum(QwBPMCavity& value)
{
  size_t i = 0;
  for(i=0;i<kNumElements;i++)
    fElement[i].DeaccumulateRunningSum(value.fElement[i]);
  for (i = 0; i < kNumAxes; i++){
    fRelPos[i].DeaccumulateRunningSum(value.fRelPos[i]);
    fAbsPos[i].DeaccumulateRunningSum(value.fAbsPos[i]);
  }
  return;
}




void  QwBPMCavity::ConstructHistograms(TDirectory *folder, TString &prefix)
{

  if (GetElementName()=="") {
    //  This channel is not used, so skip filling the histograms.
  }  else {
    fElement[kQElem].ConstructHistograms(folder, prefix);
    TString thisprefix=prefix;

    if(prefix=="asym_")
      thisprefix="diff_";
    SetRootSaveStatus(prefix);
    size_t i = 0;
    for(i=kXAxis;i<kNumAxes;i++) {
      if(bFullSave) fElement[i].ConstructHistograms(folder, thisprefix);
      // fRelPos[i].ConstructHistograms(folder, thisprefix);
      fAbsPos[i].ConstructHistograms(folder, thisprefix);
    }
  }
  return;
}

void  QwBPMCavity::FillHistograms()
{
  if (GetElementName()=="") {
    //  This channel is not used, so skip filling the histograms.
  }
  else {
    fElement[kQElem].FillHistograms();
    size_t i = 0;
    for(i=kXAxis;i<kNumAxes;i++){
      if (bFullSave) fElement[i].FillHistograms();
      //      fRelPos[i].FillHistograms();
      fAbsPos[i].FillHistograms();
    }
    //No data for z position
  }
  return;
}

void  QwBPMCavity::ConstructBranchAndVector(TTree *tree, TString &prefix, std::vector<Double_t> &values)
{
  if (GetElementName()==""){
    //  This channel is not used, so skip constructing trees.
  }
  else {
    TString thisprefix=prefix;
    if(prefix=="asym_")
      thisprefix="diff_";
    SetRootSaveStatus(prefix);

    fElement[kQElem].ConstructBranchAndVector(tree,prefix,values);
    size_t i = 0;
    for(i=kXAxis;i<kNumAxes;i++) {
      if (bFullSave) fElement[i].ConstructBranchAndVector(tree,thisprefix,values);
      //      fRelPos[i].ConstructBranchAndVector(tree,thisprefix,values);
      fAbsPos[i].ConstructBranchAndVector(tree,thisprefix,values);
    }

  }
  return;
}

 void  QwBPMCavity::ConstructBranch(TTree *tree, TString &prefix)
 {
   if (GetElementName()==""){
     //  This channel is not used, so skip constructing trees.
   }
   else {
     TString thisprefix=prefix;
     if(prefix=="asym_")
       thisprefix="diff_";
     SetRootSaveStatus(prefix);

     fElement[kQElem].ConstructBranch(tree,prefix);
     size_t i = 0;
     for(i=kXAxis;i<kNumAxes;i++) {
       if (bFullSave) fElement[i].ConstructBranch(tree,thisprefix);
       //       fRelPos[i].ConstructBranch(tree,thisprefix);
       fAbsPos[i].ConstructBranch(tree,thisprefix);
     }

   }
   return;
 }

 void  QwBPMCavity::ConstructBranch(TTree *tree, TString &prefix, QwParameterFile& modulelist)
 {
   TString devicename;
   /*
   QwMessage <<" QwBCM::ConstructBranch "<<QwLog::endl;
   modulelist.RewindToFileStart();
   while (modulelist.ReadNextLine()){
       modulelist.TrimComment('!');   // Remove everything after a '!' character.
       modulelist.TrimWhitespace();   // Get rid of leading and trailing spaces
       QwMessage <<" "<<modulelist.GetLine()<<" ";
   }
   QwMessage <<QwLog::endl;
   */
   devicename=GetElementName();
   devicename.ToLower();
   if (GetElementName()==""){
     //  This channel is not used, so skip filling the histograms.
   } else
     {
       if (modulelist.HasValue(devicename)){
       TString thisprefix=prefix;
       if(prefix=="asym_")
         thisprefix="diff_";
       SetRootSaveStatus(prefix);

       fElement[kQElem].ConstructBranch(tree,prefix);
       size_t i = 0;
       for(i=kXAxis;i<kNumAxes;i++) {
	 if (bFullSave) fElement[i].ConstructBranch(tree,thisprefix);
	 //	 fRelPos[i].ConstructBranch(tree,thisprefix);
         fAbsPos[i].ConstructBranch(tree,thisprefix);
       }

       QwMessage <<" Tree leaves added to "<<devicename<<" Corresponding channels"<<QwLog::endl;
       }
       // this functions doesn't do anything yet
     }





   return;
 }


void  QwBPMCavity::FillTreeVector(std::vector<Double_t> &values) const
{
  if (GetElementName()=="") {
    //  This channel is not used, so skip filling the tree.
  }
  else {
    fElement[kQElem].FillTreeVector(values);
    size_t i = 0;
    for(i=kXAxis;i<kNumAxes;i++){
      if (bFullSave) fElement[i].FillTreeVector(values);
      //      fRelPos[i].FillTreeVector(values);
      fAbsPos[i].FillTreeVector(values);
    }
  }
  return;
}

void QwBPMCavity::SetEventCutMode(Int_t bcuts)
{
  size_t i = 0;
  //  bEVENTCUTMODE=bcuts;
  for (i=0;i<kNumElements;i++) {
    fElement[i].SetEventCutMode(bcuts);
  }
  for(i=0;i<kNumAxes;i++){
    fRelPos[i].SetEventCutMode(bcuts);
    fAbsPos[i].SetEventCutMode(bcuts);
  }
}


void QwBPMCavity::MakeBPMCavityList()
{
  for (size_t i = kXAxis; i < kNumAxes; i++) {
	QwVQWK_Channel relpos(fRelPos[i]);
	relpos = fRelPos[i];
	fBPMElementList.push_back(relpos);
  }
  QwVQWK_Channel effectivecharge(fElement[kQElem]);
  effectivecharge = fElement[kQElem];
  fBPMElementList.push_back(effectivecharge);
}

#ifdef __USE_DATABASE__
std::vector<QwDBInterface> QwBPMCavity::GetDBEntry()
{
  std::vector <QwDBInterface> row_list;
  row_list.clear();
  for(size_t i=0;i<kNumAxes;i++) {
    fRelPos[i].AddEntriesToList(row_list);
    fAbsPos[i].AddEntriesToList(row_list);
  }
  fElement[kQElem].AddEntriesToList(row_list);
  return row_list;
}


std::vector<QwErrDBInterface> QwBPMCavity::GetErrDBEntry()
{
  std::vector <QwErrDBInterface> row_list;
  row_list.clear();
  for(size_t i=0;i<kNumAxes;i++) {
    fRelPos[i].AddErrEntriesToList(row_list);
    fAbsPos[i].AddErrEntriesToList(row_list);
  }
  fElement[kQElem].AddErrEntriesToList(row_list);
  return row_list;
}
#endif // __USE_DATABASE__

/**********************************
 * Mock data generation routines
 **********************************/

void  QwBPMCavity::SetRandomEventParameters(Double_t meanX, Double_t sigmaX, Double_t meanY, Double_t sigmaY)
{
  // Average values of the signals in the stripline ADCs
  //Double_t sumX = 1.1e8; // These are just guesses, but I made X and Y different
  //Double_t sumY = 0.9e8; // to make it more interesting for the analyzer...

  // Rotate the requested position if necessary (this is not tested yet)
  /* if (bRotated) {
    Double_t rotated_meanX = (meanX + meanY) / kRotationCorrection;
    Double_t rotated_meanY = (meanX - meanY) / kRotationCorrection;
    meanX = rotated_meanX;
    meanY = rotated_meanY;
    }*/

  // Determine the asymmetry from the position
  //Double_t meanXP = (1.0 + meanX / kQwCavityCalibration) * sumX / 2.0;
  //Double_t meanXM = (1.0 - meanX / kQwCavityCalibration) * sumX / 2.0; // = sumX - meanXP;
  //Double_t meanYP = (1.0 + meanY / kQwCavityCalibration) * sumY / 2.0;
  //Double_t meanYM = (1.0 - meanY / kQwCavityCalibration) * sumY / 2.0; // = sumY - meanYP;

  // Determine the spread of the asymmetry (this is not tested yet)
  // (negative sigma should work in the QwVQWK_Channel, but still using fabs)
  //Double_t sigmaXP = fabs(sumX * sigmaX / meanX);
  //Double_t sigmaXM = sigmaXP;
  //Double_t sigmaYP = fabs(sumY * sigmaY / meanY);
  //Double_t sigmaYM = sigmaYP;

  // Propagate these parameters to the ADCs
  //fElement[0].SetRandomEventParameters(meanXP, sigmaXM);
  //fElement[1].SetRandomEventParameters(meanXM, sigmaYM);
  //fElement[2].SetRandomEventParameters(meanYP, sigmaYP);
}


void QwBPMCavity::RandomizeEventData(int helicity, double time)
{
  for (size_t i=0; i<kNumElements; i++) fElement[i].RandomizeEventData(helicity, time);

  return;
}


void QwBPMCavity::SetEventData(Double_t* relpos, UInt_t sequencenumber)
{
  for (size_t i=0; i<kNumElements; i++)
    {
      fRelPos[i].SetHardwareSum(relpos[i], sequencenumber);
    }

  return;
}


void QwBPMCavity::EncodeEventData(std::vector<UInt_t> &buffer)
{
  for (size_t i=0; i<kNumElements; i++)
    fElement[i].EncodeEventData(buffer);
}


void QwBPMCavity::SetDefaultSampleSize(Int_t sample_size)
{
  for(size_t i=0;i<kNumElements;i++)
    fElement[i].SetDefaultSampleSize((size_t)sample_size);
}


void QwBPMCavity::SetSubElementPedestal(Int_t j, Double_t value)
{
  fElement[j].SetPedestal(value);
}

void QwBPMCavity::SetSubElementCalibrationFactor(Int_t j, Double_t value)
{
  fElement[j].SetCalibrationFactor(value);
}
<|MERGE_RESOLUTION|>--- conflicted
+++ resolved
@@ -299,7 +299,6 @@
 
   }else if (ch_name=="effectivecharge"){
     QwMessage<<"EffectveQ LL " <<  minX <<" UL " << maxX <<QwLog::endl;
-<<<<<<< HEAD
     fEffectiveCharge.SetSingleEventCuts(errorflag,minX,maxX,stability,burplevel);
 
   }else if (ch_name=="wire1"){
@@ -309,9 +308,6 @@
   }else if (ch_name=="wire2"){
     QwMessage<<"wire2 " <<  minX <<" UL " << maxX <<QwLog::endl;
     fWire[1].SetSingleEventCuts(errorflag,minX,maxX,stability,burplevel);
-=======
-     fElement[kQElem].SetSingleEventCuts(errorflag,minX,maxX,stability);
->>>>>>> dbaffd6e
 
   }
 
