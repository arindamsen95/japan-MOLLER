/*------------------------------------------------------------------------*//*!

 \file QwParity.cc

 \brief main(...) function for the qwanalysis executable

*//*-------------------------------------------------------------------------*/

// System headers
#include <iostream>
#include <fstream>
#include <vector>
#include <new>

// Boost headers
#include <boost/shared_ptr.hpp>

// ROOT headers
#include "Rtypes.h"
#include "TROOT.h"
#include "TFile.h"

// Qweak headers
#include "QwLog.h"
#include "QwRootFile.h"
#include "QwOptionsParity.h"
#include "QwEventBuffer.h"
#ifdef __USE_DATABASE__
#include "QwParityDB.h"
#endif //__USE_DATABASE__
#include "QwHistogramHelper.h"
#include "QwSubsystemArrayParity.h"
#include "QwHelicityPattern.h"
#include "QwEventRing.h"
#include "QwEPICSEvent.h"
#include "QwCombiner.h"
#include "QwCombinerSubsystem.h"
#include "QwPromptSummary.h"
#include "QwCorrelator.h"
#include "LRBCorrector.h"
#include "QwDataHandlerArray.h"

// Qweak subsystems
// (for correct dependency generation)
#include "QwHelicity.h"
#include "QwFakeHelicity.h"
#include "QwBeamLine.h"
#include "QwBeamMod.h"
#include "QwIntegratedRaster.h"



Int_t main(Int_t argc, Char_t* argv[])
{
  ///  Define the command line options
  DefineOptionsParity(gQwOptions);

  ///  Define additional command line arguments and the configuration filename,
  ///  and we define the options that can be used in them (using QwOptions).
  gQwOptions.AddOptions()("single-output-file", po::value<bool>()->default_bool_value(false), "Write a single output file");
  gQwOptions.AddOptions()("print-errorcounters", po::value<bool>()->default_bool_value(true), "Print summary of error counters");
  gQwOptions.AddOptions()("write-promptsummary", po::value<bool>()->default_bool_value(false), "Write PromptSummary");

  ///  Without anything, print usage
  if (argc == 1) {
    gQwOptions.Usage();
    exit(0);
  }

  ///  First, fill the search paths for the parameter files; this sets a
  ///  static variable within the QwParameterFile class which will be used by
  ///  all instances.
  ///  The "scratch" directory should be first.
  QwParameterFile::AppendToSearchPath(getenv_safe_string("QW_PRMINPUT"));
  QwParameterFile::AppendToSearchPath(getenv_safe_string("QWANALYSIS") + "/Parity/prminput");
  QwParameterFile::AppendToSearchPath(getenv_safe_string("QWANALYSIS") + "/Analysis/prminput");

  gQwOptions.SetCommandLine(argc, argv);
  gQwOptions.AddConfigFile("qweak_mysql.conf");

  gQwOptions.ListConfigFiles();

  /// Load command line options for the histogram/tree helper class
  gQwHists.ProcessOptions(gQwOptions);
  /// Setup screen and file logging
  gQwLog.ProcessOptions(&gQwOptions);


  ///  Create the event buffer
  QwEventBuffer eventbuffer;
  eventbuffer.ProcessOptions(gQwOptions);

  ///  Create the database connection
  #ifdef __USE_DATABASE__
  QwParityDB database(gQwOptions);
  #endif //__USE_DATABASE__

  //  QwPromptSummary promptsummary;

  ///  Start loop over all runs
  while (eventbuffer.OpenNextStream() == CODA_OK) {

    ///  Begin processing for the first run

    Int_t run_number = eventbuffer.GetRunNumber();
    TString run_label = eventbuffer.GetRunLabel();

    ///  Set the current event number for parameter file lookup
    QwParameterFile::SetCurrentRunNumber(run_number);
    //  Parse the options again, in case there are run-ranged config files
    gQwOptions.Parse(kTRUE);
    eventbuffer.ProcessOptions(gQwOptions);

    //    if (gQwOptions.GetValue<bool>("write-promptsummary")) {
    QwPromptSummary promptsummary(run_number, eventbuffer.GetSegmentNumber());
    //    }
    ///  Create an EPICS event
    QwEPICSEvent epicsevent;
    epicsevent.ProcessOptions(gQwOptions);
    epicsevent.LoadChannelMap("EpicsTable.map");


    ///  Load the detectors from file
    QwSubsystemArrayParity detectors(gQwOptions);
    detectors.ProcessOptions(gQwOptions);
    detectors.ListPublishedValues();

    /// Create event-based correction subsystem
    //    TString name = "EvtCorrector";
    //    QwCombinerSubsystem corrector_sub(gQwOptions, detectors, name);
    //    detectors.push_back(corrector_sub.GetSharedPointerToStaticObject());
    
    /// Create the helicity pattern
    //    Instead of having run_label in the constructor of helicitypattern, it might
    //    make since to have it be an option for use globally
    QwHelicityPattern helicitypattern(detectors,run_label);
    helicitypattern.ProcessOptions(gQwOptions);
    
    /// Create the data handler array
    QwDataHandlerArray datahandlerarray(gQwOptions,helicitypattern,run_label);
    
    ///  Create the event ring with the subsystem array
    QwEventRing eventring(gQwOptions,detectors);
    //  Make a copy of the detectors object to hold the
    //  events which pass through the ring.
    QwSubsystemArrayParity ringoutput(detectors);

    ///  Create the burst sum
    QwHelicityPattern patternsum_per_burst(helicitypattern);

    ///  Create the running sum
    QwSubsystemArrayParity eventsum(detectors);
    QwHelicityPattern patternsum(helicitypattern);
    QwHelicityPattern burstsum(helicitypattern);

    //  Initialize the database connection.
    #ifdef __USE_DATABASE__
    database.SetupOneRun(eventbuffer);
    #endif // __USE_DATABASE__

    //  Open the ROOT file (close when scope ends)
    QwRootFile *treerootfile  = NULL;
    QwRootFile *burstrootfile = NULL;
    QwRootFile *historootfile = NULL;


    if (gQwOptions.GetValue<bool>("single-output-file")) {

      treerootfile  = new QwRootFile(run_label);
      burstrootfile = historootfile = treerootfile;
      //  Construct a tree which contains map file names which are used to analyze data
      treerootfile->WriteParamFileList("mapfiles", detectors);

    } else {

      treerootfile  = new QwRootFile(run_label + ".trees");
      burstrootfile = new QwRootFile(run_label + ".bursts");
      historootfile = new QwRootFile(run_label + ".histos");

      //  Construct a tree which contains map file names which are used to analyze data
      detectors.PrintParamFileList();
      treerootfile->WriteParamFileList("mapfiles", detectors);
      burstrootfile->WriteParamFileList("mapfiles", detectors);
      historootfile->WriteParamFileList("mapfiles", detectors);
    }
    #ifdef __USE_DATABASE__
    if (database.AllowsWriteAccess()) {
      database.FillParameterFiles(detectors);
    }
    #endif // __USE_DATABASE__
    //  Construct histograms
    historootfile->ConstructHistograms("evt_histo", ringoutput);
    historootfile->ConstructHistograms("mul_histo", helicitypattern);
    detectors.ShareHistograms(ringoutput);

    //  Construct tree branches
    treerootfile->ConstructTreeBranches("evt", "MPS event data tree", ringoutput);
    treerootfile->ConstructTreeBranches("mul", "Helicity event data tree", helicitypattern);
    burstrootfile->ConstructTreeBranches("pr", "Pair tree", helicitypattern.GetPairYield(),"yield_");
    burstrootfile->ConstructTreeBranches("pr", "Pair tree", helicitypattern.GetPairAsymmetry(),"asym_");
    treerootfile->ConstructTreeBranches("slow", "EPICS and slow control tree", epicsevent);

    datahandlerarray.ConstructTreeBranches(treerootfile);

<<<<<<< HEAD
    burstrootfile->ConstructTreeBranches("burst", "Burst level data tree", patternsum_per_burst);

    treerootfile->ConstructTreeBranches("evts", "Running sum tree", eventsum);
    treerootfile->ConstructTreeBranches("muls", "Running sum tree", patternsum);
    burstrootfile->ConstructTreeBranches("bursts", "Burst running sum tree", burstsum);
=======
    burstrootfile->ConstructTreeBranches("burst", "Burst level data tree", patternsum_per_burst, "|stat");

    treerootfile->ConstructTreeBranches("evts", "Running sum tree", eventsum, "|stat");
    treerootfile->ConstructTreeBranches("muls", "Running sum tree", patternsum, "|stat");
    burstrootfile->ConstructTreeBranches("bursts", "Burst running sum tree", burstsum, "|stat");
>>>>>>> b0e397ce

    // Summarize the ROOT file structure
    //treerootfile->PrintTrees();
    //treerootfile->PrintDirs();


    //  Clear the single-event running sum at the beginning of the runlet
    eventsum.ClearEventData();
    patternsum.ClearEventData();
    burstsum.ClearEventData();
    //  Clear the running sum of the burst values at the beginning of the runlet
    helicitypattern.ClearEventData();
    patternsum_per_burst.ClearEventData();


    //  Load the blinder seed from the database for this runlet.
    #ifdef __USE_DATABASE__
    helicitypattern.UpdateBlinder(&database);
    #endif // __USE_DATABASE__

    //  Find the first EPICS event and try to initialize
    //  the blinder, but only for disk files, not online.
    if (! eventbuffer.IsOnline() ){
      QwMessage << "Finding first EPICS event" << QwLog::endl;
      while (eventbuffer.GetNextEvent() == CODA_OK) {
	if (eventbuffer.IsEPICSEvent()) {
	  eventbuffer.FillEPICSData(epicsevent);
	  if (epicsevent.HasDataLoaded()) {
	    helicitypattern.UpdateBlinder(epicsevent);
	    // and break out of this event loop
	    break;
	  }
	}
      }
      epicsevent.ResetCounters();
      //  Rewind stream
      QwMessage << "Rewinding stream" << QwLog::endl;
      eventbuffer.ReOpenStream();
    }

    ///  Start loop over events
    while (eventbuffer.GetNextEvent() == CODA_OK) {

      //  First, do processing of non-physics events...
      if (eventbuffer.IsROCConfigurationEvent()) {
        //  Send ROC configuration event data to the subsystem objects.
        eventbuffer.FillSubsystemConfigurationData(detectors);
      }

      //  Secondly, process EPICS events
      if (eventbuffer.IsEPICSEvent()) {
        eventbuffer.FillEPICSData(epicsevent);
	if (epicsevent.HasDataLoaded()){
	  epicsevent.CalculateRunningValues();
	  helicitypattern.UpdateBlinder(epicsevent);
	
	  treerootfile->FillTreeBranches(epicsevent);
	  treerootfile->FillTree("slow");
	}
      }


      //  Now, if this is not a physics event, go back and get a new event.
      if (! eventbuffer.IsPhysicsEvent()) continue;


      //  Fill the subsystem objects with their respective data for this event.
      eventbuffer.FillSubsystemData(detectors);

      //  Process the subsystem data
      detectors.ProcessEvent();


      // The event pass the event cut constraints
      if (detectors.ApplySingleEventCuts()) {
	
        // Add event to the ring
        eventring.push(detectors);

        // Check to see ring is ready
        if (eventring.IsReady()) {
	  ringoutput = eventring.pop();
	  ringoutput.IncrementErrorCounters();


	  // Accumulate the running sum to calculate the event based running average
	  eventsum.AccumulateRunningSum(ringoutput);

	  // Fill the histograms
	  historootfile->FillHistograms(ringoutput);

	  // Fill mps tree branches
	  treerootfile->FillTreeBranches(ringoutput);
	  treerootfile->FillTree("evt");

          // Load the event into the helicity pattern
          helicitypattern.LoadEventData(ringoutput);

	  if (helicitypattern.PairAsymmetryIsGood()) {
	    patternsum.AccumulatePairRunningSum(helicitypattern);
	    // Fill pair tree branches
	    treerootfile->FillTreeBranches(helicitypattern.GetPairYield());
	    treerootfile->FillTreeBranches(helicitypattern.GetPairAsymmetry());
	    treerootfile->FillTreeBranches(helicitypattern.GetPairDifference());
	    treerootfile->FillTree("pr");
	    
	    // Clear the data
	    helicitypattern.ClearPairData();
	  }

          // Check to see if we can calculate helicity pattern asymmetry, do so, and report if it worked
          if (helicitypattern.IsGoodAsymmetry()) {
              patternsum.AccumulateRunningSum(helicitypattern);

              // Fill histograms
              historootfile->FillHistograms(helicitypattern);

              // Fill helicity tree branches
              treerootfile->FillTreeBranches(helicitypattern);
              treerootfile->FillTree("mul");

              // Fill the pattern into the sum for this burst
              patternsum_per_burst.AccumulateRunningSum(helicitypattern);

              // Burst mode
              if (helicitypattern.IsEndOfBurst()) {

                // Calculate average over this burst
                patternsum_per_burst.CalculateRunningAverage();

                // Fill the burst into the sum over all bursts
                burstsum.AccumulateRunningSum(patternsum_per_burst);

                // Fill burst tree branches
                burstrootfile->FillTreeBranches(patternsum_per_burst);
                burstrootfile->FillTree("burst");

                // Clear the burst data
                patternsum_per_burst.ClearEventData();
              }

              // Process data handlers
              datahandlerarray.ProcessDataHandlerEntry();
	      
              // Fill regressed tree branches
	      datahandlerarray.FillTreeBranches(treerootfile);

              // Clear the data
              helicitypattern.ClearEventData();

	  } // helicitypattern.IsGoodAsymmetry()

        } // eventring.IsReady()

      } // detectors.ApplySingleEventCuts()

    } // end of loop over events
    
    // Unwind event ring
    QwMessage << "Unwinding event ring" << QwLog::endl;
    eventring.Unwind();

    //  Perform actions at the end of the event loop on the
    //  detectors object, which ought to have handles for the
    //  MPS based histograms.
    ringoutput.AtEndOfEventLoop();

    QwMessage << "Number of events processed at end of run: "
              << eventbuffer.GetEventNumber() << QwLog::endl;

    datahandlerarray.FinishDataHandler();

    // Calculate running averages
    eventsum.CalculateRunningAverage();
    patternsum.CalculateRunningAverage();
    burstsum.CalculateRunningAverage();

    // This will calculate running averages and write them to ROOT trees
    if (gQwOptions.GetValue<bool>("print-runningsum")) {
      QwMessage << " Running average of events" << QwLog::endl;
      QwMessage << " =========================" << QwLog::endl;
      eventsum.PrintValue();
<<<<<<< HEAD
    }
    treerootfile->FillTreeBranches(eventsum);
    treerootfile->FillTree("evts");

    if (gQwOptions.GetValue<bool>("print-patternsum")) {
      QwMessage << " Running average of patterns" << QwLog::endl;
      QwMessage << " =========================" << QwLog::endl;
      patternsum.PrintValue();
    }
    treerootfile->FillTreeBranches(patternsum);
    treerootfile->FillTree("muls");

=======
    }
    treerootfile->FillTreeBranches(eventsum);
    treerootfile->FillTree("evts");

    if (gQwOptions.GetValue<bool>("print-patternsum")) {
      QwMessage << " Running average of patterns" << QwLog::endl;
      QwMessage << " =========================" << QwLog::endl;
      patternsum.PrintValue();
    }
    treerootfile->FillTreeBranches(patternsum);
    treerootfile->FillTree("muls");

>>>>>>> b0e397ce
    if (gQwOptions.GetValue<bool>("print-burstsum")) {
      QwMessage << " Running average of bursts" << QwLog::endl;
      QwMessage << " =========================" << QwLog::endl;
      burstsum.PrintValue();
    }
    burstrootfile->FillTreeBranches(burstsum);
    burstrootfile->FillTree("bursts");

    //  Construct objects
    treerootfile->ConstructObjects("objects", helicitypattern);

    /*  Write to the root file, being sure to delete the old cycles  *
     *  which were written by Autosave.                              *
     *  Doing this will remove the multiple copies of the ntuples    *
     *  from the root file.                                          *
     *                                                               *
     *  Then, we need to delete the histograms here.                 *
     *  If we wait until the subsystem destructors, we get a         *
     *  segfault; but in addition to that we should delete them      *
     *  here, in case we run over multiple runs at a time.           */
    if (treerootfile == historootfile) {
      treerootfile->Write(0,TObject::kOverwrite);
      delete treerootfile; treerootfile = 0; burstrootfile = 0; historootfile = 0;
    } else {
      treerootfile->Write(0,TObject::kOverwrite);
      burstrootfile->Write(0,TObject::kOverwrite);
      historootfile->Write(0,TObject::kOverwrite);
      delete treerootfile; treerootfile = 0;
      delete burstrootfile; burstrootfile = 0;
      delete historootfile; historootfile = 0;
    }

    //  Print the event cut error summary for each subsystem
    if (gQwOptions.GetValue<bool>("print-errorcounters")) {
      QwMessage << " ------------ error counters ------------------ " << QwLog::endl;
      ringoutput.PrintErrorCounters();
    }
    
    if (gQwOptions.GetValue<bool>("write-promptsummary")) {
      //      runningsum.WritePromptSummary(&promptsummary, "yield");
      // runningsum.WritePromptSummary(&promptsummary, "asymmetry");
      //      runningsum.WritePromptSummary(&promptsummary, "difference");
      datahandlerarray.WritePromptSummary(&promptsummary, "asymmetry");
      patternsum.WritePromptSummary(&promptsummary);
      promptsummary.PrintCSV();
    }
    //  Read from the database
    #ifdef __USE_DATABASE__
    database.SetupOneRun(eventbuffer);

    // Each subsystem has its own Connect() and Disconnect() functions.
    if (database.AllowsWriteAccess()) {
      patternsum.FillDB(&database);
      patternsum.FillErrDB(&database);
      epicsevent.FillDB(&database);
      helicitypattern.return_running_combiner().FillDB(&database,"asymmetry");
      ringoutput.FillDB_MPS(&database, "optics");
    }
    #endif // __USE_DATABASE__    
  
    //epicsevent.WriteEPICSStringValues();

    //  Close event buffer stream
    eventbuffer.CloseStream();



    //  Report run summary
    eventbuffer.ReportRunSummary();
    eventbuffer.PrintRunTimes();
  } // end of loop over runs

  QwMessage << "I have done everything I can do..." << QwLog::endl;

  return 0;
}
<|MERGE_RESOLUTION|>--- conflicted
+++ resolved
@@ -202,19 +202,11 @@
 
     datahandlerarray.ConstructTreeBranches(treerootfile);
 
-<<<<<<< HEAD
-    burstrootfile->ConstructTreeBranches("burst", "Burst level data tree", patternsum_per_burst);
-
-    treerootfile->ConstructTreeBranches("evts", "Running sum tree", eventsum);
-    treerootfile->ConstructTreeBranches("muls", "Running sum tree", patternsum);
-    burstrootfile->ConstructTreeBranches("bursts", "Burst running sum tree", burstsum);
-=======
     burstrootfile->ConstructTreeBranches("burst", "Burst level data tree", patternsum_per_burst, "|stat");
 
     treerootfile->ConstructTreeBranches("evts", "Running sum tree", eventsum, "|stat");
     treerootfile->ConstructTreeBranches("muls", "Running sum tree", patternsum, "|stat");
     burstrootfile->ConstructTreeBranches("bursts", "Burst running sum tree", burstsum, "|stat");
->>>>>>> b0e397ce
 
     // Summarize the ROOT file structure
     //treerootfile->PrintTrees();
@@ -397,7 +389,6 @@
       QwMessage << " Running average of events" << QwLog::endl;
       QwMessage << " =========================" << QwLog::endl;
       eventsum.PrintValue();
-<<<<<<< HEAD
     }
     treerootfile->FillTreeBranches(eventsum);
     treerootfile->FillTree("evts");
@@ -410,20 +401,6 @@
     treerootfile->FillTreeBranches(patternsum);
     treerootfile->FillTree("muls");
 
-=======
-    }
-    treerootfile->FillTreeBranches(eventsum);
-    treerootfile->FillTree("evts");
-
-    if (gQwOptions.GetValue<bool>("print-patternsum")) {
-      QwMessage << " Running average of patterns" << QwLog::endl;
-      QwMessage << " =========================" << QwLog::endl;
-      patternsum.PrintValue();
-    }
-    treerootfile->FillTreeBranches(patternsum);
-    treerootfile->FillTree("muls");
-
->>>>>>> b0e397ce
     if (gQwOptions.GetValue<bool>("print-burstsum")) {
       QwMessage << " Running average of bursts" << QwLog::endl;
       QwMessage << " =========================" << QwLog::endl;
