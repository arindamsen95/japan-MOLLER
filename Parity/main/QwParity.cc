--- conflicted
+++ resolved
@@ -90,13 +90,8 @@
   eventbuffer.ProcessOptions(gQwOptions);
   #ifdef __USE_DATABASE__
   ///  Create the database connection
-#ifdef __USE_DATABASE__
   QwParityDB database(gQwOptions);
-<<<<<<< HEAD
   #endif //__USE_DATABASE__
-=======
-#endif
->>>>>>> ab5e924f
 
   //  QwPromptSummary promptsummary;
 
@@ -147,15 +142,9 @@
 
 
     //  Initialize the database connection.
-<<<<<<< HEAD
     #ifdef __USE_DATABASE__
     database.SetupOneRun(eventbuffer);
     #endif // __USE_DATABASE__
-=======
-#ifdef __USE_DATABASE__
-    database.SetupOneRun(eventbuffer);
-#endif
->>>>>>> ab5e924f
 
     //  Open the ROOT file (close when scope ends)
     QwRootFile *treerootfile  = NULL;
@@ -182,26 +171,15 @@
       burstrootfile->WriteParamFileList("mapfiles", detectors);
       historootfile->WriteParamFileList("mapfiles", detectors);
     }
-<<<<<<< HEAD
     #ifdef __USE_DATABASE__
     if (database.AllowsWriteAccess()) {
       database.FillParameterFiles(detectors);
     }
     #endif // __USE_DATABASE__
-=======
-
-#ifdef __USE_DATABASE__
-    if (database.AllowsWriteAccess()) {
-      database.FillParameterFiles(detectors);
-    }
-#endif
-
->>>>>>> ab5e924f
     //  Construct histograms
     historootfile->ConstructHistograms("mps_histo", ringoutput);
     historootfile->ConstructHistograms("hel_histo", helicitypattern);
     detectors.ShareHistograms(ringoutput);
-
 
     //  Construct tree branches
     treerootfile->ConstructTreeBranches("Mps_Tree", "MPS event data tree", ringoutput);
@@ -226,27 +204,21 @@
 
 
     //  Load the blinder seed from the database for this runlet.
-<<<<<<< HEAD
     #ifdef __USE_DATABASE__
     helicitypattern.UpdateBlinder(&database);
     #endif // __USE_DATABASE__
-=======
-#ifdef __USE_DATABASE__
-    helicitypattern.UpdateBlinder(&database);
-#endif
->>>>>>> ab5e924f
 
     //  Find the first EPICS event and try to initialize
     //  the blinder.
     QwMessage << "Finding first EPICS event" << QwLog::endl;
     while (eventbuffer.GetNextEvent() == CODA_OK) {
       if (eventbuffer.IsEPICSEvent()) {
-	      eventbuffer.FillEPICSData(epicsevent);
-	      if (epicsevent.HasDataLoaded()) {
-	         helicitypattern.UpdateBlinder(epicsevent);
-	         // and break out of this event loop
-	         break;
-	      }
+	eventbuffer.FillEPICSData(epicsevent);
+	if (epicsevent.HasDataLoaded()) {
+	  helicitypattern.UpdateBlinder(epicsevent);
+	  // and break out of this event loop
+	  break;
+	}
       }
     }
     epicsevent.ResetCounters();
@@ -266,13 +238,13 @@
       //  Secondly, process EPICS events
       if (eventbuffer.IsEPICSEvent()) {
         eventbuffer.FillEPICSData(epicsevent);
-	      if (epicsevent.HasDataLoaded()){
-	      epicsevent.CalculateRunningValues();
-	      helicitypattern.UpdateBlinder(epicsevent);
+	if (epicsevent.HasDataLoaded()){
+	  epicsevent.CalculateRunningValues();
+	  helicitypattern.UpdateBlinder(epicsevent);
 	
-	      treerootfile->FillTreeBranches(epicsevent);
-	      treerootfile->FillTree("Slow_Tree");
-       	}
+	  treerootfile->FillTreeBranches(epicsevent);
+	  treerootfile->FillTree("Slow_Tree");
+	}
       }
 
 
@@ -290,27 +262,27 @@
       // The event pass the event cut constraints
       if (detectors.ApplySingleEventCuts()) {
 	
-	      //	// TEST 
-	      // 	regress_sub.LinearRegression();
+	//	// TEST 
+	// 	regress_sub.LinearRegression();
 
         // Add event to the ring
         eventring.push(detectors);
 
         // Check to see ring is ready
         if (eventring.IsReady()) {
-	        ringoutput = eventring.pop();
-	        ringoutput.IncrementErrorCounters();
-
-
-	        // Accumulate the running sum to calculate the event based running average
-	        runningsum.AccumulateRunningSum(ringoutput);
-
-	        // Fill the histograms
-	        historootfile->FillHistograms(ringoutput);
-
-	        // Fill mps tree branches
-	        treerootfile->FillTreeBranches(ringoutput);
-	        treerootfile->FillTree("Mps_Tree");
+	  ringoutput = eventring.pop();
+	  ringoutput.IncrementErrorCounters();
+
+
+	  // Accumulate the running sum to calculate the event based running average
+	  runningsum.AccumulateRunningSum(ringoutput);
+
+	  // Fill the histograms
+	  historootfile->FillHistograms(ringoutput);
+
+	  // Fill mps tree branches
+	  treerootfile->FillTreeBranches(ringoutput);
+	  treerootfile->FillTree("Mps_Tree");
 
           // Load the event into the helicity pattern
           helicitypattern.LoadEventData(ringoutput);
@@ -432,8 +404,6 @@
       helicitypattern.WritePromptSummary(&promptsummary);
       promptsummary.PrintCSV();
     }
-
-#ifdef __USE_DATABASE__
     //  Read from the database
     #ifdef __USE_DATABASE__
     database.SetupOneRun(eventbuffer);
@@ -446,11 +416,7 @@
       helicitypattern.return_running_regression().FillDB(&database,"asymmetry");
       ringoutput.FillDB_MPS(&database, "optics");
     }
-<<<<<<< HEAD
     #endif // __USE_DATABASE__    
-=======
-#endif    
->>>>>>> ab5e924f
   
     //epicsevent.WriteEPICSStringValues();
 
