--- conflicted
+++ resolved
@@ -202,17 +202,11 @@
 
     datahandlerarray.ConstructTreeBranches(treerootfile);
 
-<<<<<<< HEAD
-    burstrootfile->ConstructTreeBranches("burst", "Burst level data tree", patternsum_per_burst);
-
-    treerootfile->ConstructTreeBranches("evts", "Running sum tree", eventsum);
-    treerootfile->ConstructTreeBranches("muls", "Running sum tree", patternsum);
-    burstrootfile->ConstructTreeBranches("bursts", "Burst running sum tree", burstsum);
-=======
-    burstrootfile->ConstructTreeBranches("burst", "Burst level data tree", helicitypattern.GetBurstYield(), "yield_|stat");
-    burstrootfile->ConstructTreeBranches("burst", "Burst level data tree", helicitypattern.GetBurstAsymmetry(), "asym_|stat");
-    burstrootfile->ConstructTreeBranches("burst", "Burst level data tree", helicitypattern.GetBurstDifference(), "diff_|stat");
->>>>>>> b7f23ce1
+    burstrootfile->ConstructTreeBranches("burst", "Burst level data tree", patternsum_per_burst, "|stat");
+
+    treerootfile->ConstructTreeBranches("evts", "Running sum tree", eventsum, "|stat");
+    treerootfile->ConstructTreeBranches("muls", "Running sum tree", patternsum, "|stat");
+    burstrootfile->ConstructTreeBranches("bursts", "Burst running sum tree", burstsum, "|stat");
 
     // Summarize the ROOT file structure
     //treerootfile->PrintTrees();
