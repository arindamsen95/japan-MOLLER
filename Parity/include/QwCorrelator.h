/********************************************************************
File Name: QwCorrelator.h

Created by: Michael Vallee
Email: mv836315@ohio.edu

Description:  This is the header file of the QwCorrelator class,
              which is a child of the VQwDataHandler class.  The
              functionality of this class is derived from
              LinRegBlue.

Last Modified: August 1, 2018 1:43 PM
********************************************************************/

#ifndef QWCORRELATOR_H_
#define QWCORRELATOR_H_

// Parent Class
#include "VQwDataHandler.h"

// LinRegBlue Correlator Class
#include "LinReg_Bevington_Pebay.h"

<<<<<<< HEAD
// Forward declarations
class TH1D;
class TH2D;
=======
// System headers
#include <fstream>

// Forward declarations
class TH1D;
class TH2D;
class QwRootFile;
>>>>>>> 7580f72f

class QwCorrelator : public VQwDataHandler, public MQwDataHandlerCloneable<QwCorrelator>
{
 public:
  /// \brief Constructor with name
  QwCorrelator(const TString& name);
<<<<<<< HEAD
  virtual ~QwCorrelator();
=======
  QwCorrelator(const QwCorrelator& name);
  virtual ~QwCorrelator();

 private:
  static bool fPrintCorrelations;
 public:
  static void DefineOptions(QwOptions &options);
  void ProcessOptions(QwOptions &options);
>>>>>>> 7580f72f

  void ParseConfigFile(QwParameterFile& file);

  Int_t LoadChannelMap(const std::string& mapfile);

  /// \brief Connect to Channels (asymmetry/difference only)
  Int_t ConnectChannels(QwSubsystemArrayParity& asym, QwSubsystemArrayParity& diff);

  void ProcessData();
  void CalcCorrelations();

  /// \brief Construct the tree branches
  void ConstructTreeBranches(
      QwRootFile *treerootfile,
      const std::string& treeprefix = "",
      const std::string& branchprefix = "");
  /// \brief Fill the tree branches
  void FillTreeBranches(QwRootFile *treerootfile) { };

  /// \brief Construct the histograms in a folder with a prefix
  void  ConstructHistograms(TDirectory *folder, TString &prefix);
  /// \brief Fill the histograms
  void  FillHistograms();

  void ClearEventData();
  void AccumulateRunningSum(VQwDataHandler &value, Int_t count = 0, Int_t ErrorMask = 0xFFFFFFF);

 protected:

  Int_t fBlock;

  bool fDisableHistos;
  
  std::vector< TString > fIndependentFull;
  std::vector< TString > fDependentFull;
    
  //  Using the fDependentType and fDependentName from base class, but override the IV arrays
  std::vector< EQwHandleType > fIndependentType;
  std::vector< std::string > fIndependentName;

  std::vector< const VQwHardwareChannel* > fIndependentVar;
  std::vector< Double_t > fIndependentValues;

  std::string fAlphaOutputFileBase;
  std::string fAlphaOutputFileSuff;
  std::string fAlphaOutputPath;
  TFile* fAlphaOutputFile;
<<<<<<< HEAD
  TTree* fAlphaOutputTree;
=======
  void OpenAlphaFile(const std::string& prefix);
  void WriteAlphaFile();
  void CloseAlphaFile();

  TTree* fTree;
>>>>>>> 7580f72f

  std::string fAliasOutputFileBase;
  std::string fAliasOutputFileSuff;
  std::string fAliasOutputPath;		
  std::ofstream fAliasOutputFile;
  void OpenAliasFile(const std::string& prefix);
  void WriteAliasFile();
  void CloseAliasFile();

<<<<<<< HEAD
  Int_t fTotalCount;
  Int_t fGoodCount;
  Int_t fErrCounts_EF;
  std::vector< Int_t > fErrCounts_IV;
  std::vector< Int_t > fErrCounts_DV;

 private:
		
  TString fNameNoSpaces;
  int nP, nY;

  // histograms
  enum {mxHA=4};
  TH1D* hA[mxHA];

  // monitoring histos for iv & dv
  TH1D **fH1iv, **fH1dv;
  TH2D **fH2iv, **fH2dv;

  LinRegBevPeb linReg;

  void init(std::vector<std::string> ivName, std::vector<std::string> dvName);
  void initHistos(std::vector<std::string> ivName, std::vector<std::string> dvName);
  void addEvent(double *Pvec, double *Yvec);
  void exportAlphas(std::vector < TString > ivName, std::vector < TString > dvName);
  void exportAlias(TString outPath, TString macroName, std::vector < TString > ivName, std::vector < TString > dvName);

=======
  int fTotalCount;
  int fGoodCount;

  int fErrCounts_EF;
  std::vector<int> fErrCounts_IV;
  std::vector<int> fErrCounts_DV;

  unsigned int fGoodEvent;

 private:
		
  int nP, nY;

  // monitoring histos for iv & dv
  std::vector<TH1D> fHnames;
  std::vector<TH1D> fH1iv;
  std::vector<TH1D> fH1dv;
  std::vector<std::vector<TH2D>> fH2iv;
  std::vector<std::vector<TH2D>> fH2dv;

  LinRegBevPeb linReg;

>>>>>>> 7580f72f
  // Default constructor
  QwCorrelator();

};


#endif //QWCORRELATOR_H_<|MERGE_RESOLUTION|>--- conflicted
+++ resolved
@@ -21,11 +21,6 @@
 // LinRegBlue Correlator Class
 #include "LinReg_Bevington_Pebay.h"
 
-<<<<<<< HEAD
-// Forward declarations
-class TH1D;
-class TH2D;
-=======
 // System headers
 #include <fstream>
 
@@ -33,16 +28,12 @@
 class TH1D;
 class TH2D;
 class QwRootFile;
->>>>>>> 7580f72f
 
 class QwCorrelator : public VQwDataHandler, public MQwDataHandlerCloneable<QwCorrelator>
 {
  public:
   /// \brief Constructor with name
   QwCorrelator(const TString& name);
-<<<<<<< HEAD
-  virtual ~QwCorrelator();
-=======
   QwCorrelator(const QwCorrelator& name);
   virtual ~QwCorrelator();
 
@@ -51,7 +42,6 @@
  public:
   static void DefineOptions(QwOptions &options);
   void ProcessOptions(QwOptions &options);
->>>>>>> 7580f72f
 
   void ParseConfigFile(QwParameterFile& file);
 
@@ -99,15 +89,11 @@
   std::string fAlphaOutputFileSuff;
   std::string fAlphaOutputPath;
   TFile* fAlphaOutputFile;
-<<<<<<< HEAD
-  TTree* fAlphaOutputTree;
-=======
   void OpenAlphaFile(const std::string& prefix);
   void WriteAlphaFile();
   void CloseAlphaFile();
 
   TTree* fTree;
->>>>>>> 7580f72f
 
   std::string fAliasOutputFileBase;
   std::string fAliasOutputFileSuff;
@@ -117,35 +103,6 @@
   void WriteAliasFile();
   void CloseAliasFile();
 
-<<<<<<< HEAD
-  Int_t fTotalCount;
-  Int_t fGoodCount;
-  Int_t fErrCounts_EF;
-  std::vector< Int_t > fErrCounts_IV;
-  std::vector< Int_t > fErrCounts_DV;
-
- private:
-		
-  TString fNameNoSpaces;
-  int nP, nY;
-
-  // histograms
-  enum {mxHA=4};
-  TH1D* hA[mxHA];
-
-  // monitoring histos for iv & dv
-  TH1D **fH1iv, **fH1dv;
-  TH2D **fH2iv, **fH2dv;
-
-  LinRegBevPeb linReg;
-
-  void init(std::vector<std::string> ivName, std::vector<std::string> dvName);
-  void initHistos(std::vector<std::string> ivName, std::vector<std::string> dvName);
-  void addEvent(double *Pvec, double *Yvec);
-  void exportAlphas(std::vector < TString > ivName, std::vector < TString > dvName);
-  void exportAlias(TString outPath, TString macroName, std::vector < TString > ivName, std::vector < TString > dvName);
-
-=======
   int fTotalCount;
   int fGoodCount;
 
@@ -168,7 +125,6 @@
 
   LinRegBevPeb linReg;
 
->>>>>>> 7580f72f
   // Default constructor
   QwCorrelator();
 
