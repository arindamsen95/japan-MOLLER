/**********************************************************\
* File: QwSubsystemArrayParity.h                           *
*                                                          *
* Author: P. M. King                                       *
* Time-stamp: <2009-02-04 10:30>                           *
\**********************************************************/

#ifndef __QWSUBSYSTEMARRAYPARITY__
#define __QWSUBSYSTEMARRAYPARITY__

#include <vector>
#include <TTree.h>

#include "QwSubsystemArray.h"
#include "VQwSubsystemParity.h"

// Forward declarations
class QwBlinder;
class QwParityDB;
class QwPromptSummary;

/**
 * \class QwSubsystemArrayParity
 * \ingroup QwAnalysis
 *
 * \brief Virtual base class for the parity subsystems
 *
 *   Virtual base class for the classes containing the
 *   event-based information from each parity subsystem.
 *   This will define the interfaces used in communicating
 *   with the CODA routines.
 *
 */
class QwSubsystemArrayParity: public QwSubsystemArray {

  private:

    /// Private default constructor
    QwSubsystemArrayParity(); // not implement, will thrown linker error on use

  public:

    friend class VQwDataHandler;
    friend class QwAlarmHandler;
    friend class QwCombiner;
    friend class QwCorrelator;
    friend class LRBCorrector;

    /// Constructor with options
    QwSubsystemArrayParity(QwOptions& options);
    /// Copy constructor by reference
    QwSubsystemArrayParity(const QwSubsystemArrayParity& source);
    /// Default destructor
    virtual ~QwSubsystemArrayParity();

    /// \brief Get the subsystem with the specified name
    VQwSubsystemParity* GetSubsystemByName(const TString& name);
    /// \brief Construct a branch and vector for this subsystem with a prefix
    void ConstructBranchAndVector(TTree *tree, TString& prefix, std::vector <Double_t> &values);
    /// \brief Fill the vector for this subsystem
    void FillTreeVector(std::vector<Double_t>& values) const;
    /// \brief Fill the histograms for this subsystem
    void FillHistograms();

    /// \brief Fill the database with MPS-based variables
    ///        Note that most subsystems don't need to do this.
    void FillDB_MPS(QwParityDB *db, TString type);
    /// \brief Fill the database
    void FillDB(QwParityDB *db, TString type);
    void FillErrDB(QwParityDB *db, TString type);

    /// \brief Assignment operator
    QwSubsystemArrayParity& operator=  (const QwSubsystemArrayParity &value);
    /// \brief Addition-assignment operator
    QwSubsystemArrayParity& operator+= (const QwSubsystemArrayParity &value);
    /// \brief Subtraction-assignment operator
    QwSubsystemArrayParity& operator-= (const QwSubsystemArrayParity &value);
    /// \brief Sum of two subsystem arrays
    void Sum(const QwSubsystemArrayParity &value1, const QwSubsystemArrayParity &value2);
    /// \brief Difference of two subsystem arrays
    void Difference(const QwSubsystemArrayParity &value1, const QwSubsystemArrayParity &value2);
    /// \brief Ratio of two subsystem arrays
    void Ratio(const QwSubsystemArrayParity &numer, const QwSubsystemArrayParity &denom);
    /// \brief Scale this subsystem array
    void Scale(Double_t factor);


    /// \brief Update the running sums for devices accumulated for the global error non-zero events/patterns
    void AccumulateRunningSum(const QwSubsystemArrayParity& value, Int_t count=0, Int_t ErrorMask=0xFFFFFFF);
    /// \brief Update the running sums for devices check only the error flags at the channel level. Only used for stability checks
    void AccumulateAllRunningSum(const QwSubsystemArrayParity& value, Int_t count=0, Int_t ErrorMask=0xFFFFFFF);
    /// \brief Remove the entry value from the running sums for devices
    void DeaccumulateRunningSum(const QwSubsystemArrayParity& value, Int_t ErrorMask=0xFFFFFFF);

    /// \brief Calculate the average for all good events
    void CalculateRunningAverage();

    /// \brief Blind the asymmetry of this subsystem
    void Blind(const QwBlinder* blinder);
    /// \brief Unblind the asymmetry of this subsystem
    void UnBlind(const QwBlinder* blinder)
      { /* Not yet implemented */ };
    /// \brief Blind the difference of this subsystem
    void Blind(const QwBlinder* blinder, const QwSubsystemArrayParity& yield);
    /// \brief Unblind the difference of this subsystem
    void UnBlind(const QwBlinder* blinder, const QwSubsystemArrayParity& yield)
      { /* Not yet implemented */ };


    /// \brief Apply the single event cuts
    Bool_t ApplySingleEventCuts();
    /// \brief Update the data elements' error counters based on their
    ///        internal error flags.
    void IncrementErrorCounters();

    Bool_t CheckForBurpFail(QwSubsystemArrayParity &event);
<<<<<<< HEAD
    Bool_t CheckBadEventRange();
=======

>>>>>>> 7580f72f
    /// \brief Report the number of events failed due to HW and event cut failures
    void PrintErrorCounters() const;
    /// \brief Return the error flag to the main routine
    UInt_t GetEventcutErrorFlag() const {
      return fErrorFlag;
    };
    const UInt_t* GetEventcutErrorFlagPointer() const {
      return &fErrorFlag;
    };

    /// \brief Update the error flag internally from all the subsystems
    void UpdateErrorFlag();

    /// \brief update the error flag for each channel in the subsystem array with the corresponding value in the ev_error subsystem array
    void UpdateErrorFlag(const QwSubsystemArrayParity& ev_error);

    void UpdateErrorFlag(UInt_t errflag){fErrorFlag |= errflag;};

    /// \brief Print value of all channels
    void PrintValue() const;

    void WritePromptSummary(QwPromptSummary *ps, TString type);

    virtual Bool_t CheckForEndOfBurst() const;

  protected:

    /// Test whether this subsystem array can contain a particular subsystem
    static Bool_t CanContain(VQwSubsystem* subsys) {
      return (dynamic_cast<VQwSubsystemParity*>(subsys) != 0);
    };

    UInt_t fErrorFlag;
    Int_t  fErrorFlagTreeIndex;

}; // class QwSubsystemArrayParity

#endif // __QWSUBSYSTEMARRAYPARITY__<|MERGE_RESOLUTION|>--- conflicted
+++ resolved
@@ -114,11 +114,7 @@
     void IncrementErrorCounters();
 
     Bool_t CheckForBurpFail(QwSubsystemArrayParity &event);
-<<<<<<< HEAD
     Bool_t CheckBadEventRange();
-=======
-
->>>>>>> 7580f72f
     /// \brief Report the number of events failed due to HW and event cut failures
     void PrintErrorCounters() const;
     /// \brief Return the error flag to the main routine
