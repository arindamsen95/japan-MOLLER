/********************************************************************
File Name: LRBCorrector.h

Created by: Michael Vallee
Email: mv836315@ohio.edu

Description:  This is the header file of the LRBCorrector class,
              which is a child of the VQwDataHandler class.  The
              functionality of this class is derived from
              LinRegBlue.

Last Modified: August 1, 2018 1:41 PM
********************************************************************/

#ifndef LRBCORRECTOR_H_
#define LRBCORRECTOR_H_

// Parent Class
#include "VQwDataHandler.h"


<<<<<<< HEAD
class LRBCorrector : public VQwDataHandler {
  
  public:
    
    LRBCorrector(QwOptions &options, QwHelicityPattern& helicitypattern, const TString &run = "0");
    
    /// \brief Define the configuration options
    void static DefineOptions(QwOptions &options);
    /// \brief Process the configuration options
    void ProcessOptions(QwOptions &options);
=======
class LRBCorrector : public VQwDataHandler, public MQwDataHandlerCloneable<LRBCorrector>{
 public:
    /// \brief Constructor with name
    LRBCorrector(const TString& name);

    void ParseConfigFile(QwParameterFile& file);
>>>>>>> a1dd9831

    Int_t LoadChannelMap(const std::string& mapfile);

    Int_t ConnectChannels(QwSubsystemArrayParity& asym, QwSubsystemArrayParity& diff);
    
    void ProcessData();

  protected:
    
    LRBCorrector() { }

    std::string outPath;

<<<<<<< HEAD
    /// Single event pointer
    QwSubsystemArrayParity* fSubsystemArray;
    /// Helicity pattern pointer
    QwHelicityPattern* fHelicityPattern;

    /// Corrector dependent and independent variable map
    std::string fCorrectorMapFile;

=======
>>>>>>> a1dd9831
    std::vector< EQwHandleType > fIndependentType;
    std::vector< std::string > fIndependentName;
    
    std::vector< const VQwHardwareChannel* > fIndependentVar;
    std::vector< Double_t > fIndependentValues;

    std::vector< std::vector< Double_t > > fSensitivity;
    
};


#endif // LRBCORRECTOR_H_<|MERGE_RESOLUTION|>--- conflicted
+++ resolved
@@ -19,25 +19,12 @@
 #include "VQwDataHandler.h"
 
 
-<<<<<<< HEAD
-class LRBCorrector : public VQwDataHandler {
-  
-  public:
-    
-    LRBCorrector(QwOptions &options, QwHelicityPattern& helicitypattern, const TString &run = "0");
-    
-    /// \brief Define the configuration options
-    void static DefineOptions(QwOptions &options);
-    /// \brief Process the configuration options
-    void ProcessOptions(QwOptions &options);
-=======
 class LRBCorrector : public VQwDataHandler, public MQwDataHandlerCloneable<LRBCorrector>{
  public:
     /// \brief Constructor with name
     LRBCorrector(const TString& name);
 
     void ParseConfigFile(QwParameterFile& file);
->>>>>>> a1dd9831
 
     Int_t LoadChannelMap(const std::string& mapfile);
 
@@ -51,17 +38,6 @@
 
     std::string outPath;
 
-<<<<<<< HEAD
-    /// Single event pointer
-    QwSubsystemArrayParity* fSubsystemArray;
-    /// Helicity pattern pointer
-    QwHelicityPattern* fHelicityPattern;
-
-    /// Corrector dependent and independent variable map
-    std::string fCorrectorMapFile;
-
-=======
->>>>>>> a1dd9831
     std::vector< EQwHandleType > fIndependentType;
     std::vector< std::string > fIndependentName;
     
